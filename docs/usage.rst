Use Pegasus as a command line tool
---------------------------------------

Pegasus can be used as a command line tool. Type::

	pegasus -h

to see the help information::

	Usage:
		pegasus <command> [<args>...]
		pegasus -h | --help
		pegasus -v | --version

``pegasus`` has 9 sub-commands in 6 groups.

* Preprocessing:

	aggregate_matrix
		Aggregate sample count matrices into a single count matrix. It also enables users to import metadata into the count matrix.

* Demultiplexing:

	demuxEM
		Demultiplex cells/nuclei based on DNA barcodes for cell-hashing and nuclei-hashing data.

* Analyzing:

	cluster
		Perform first-pass analysis using the count matrix generated from 'aggregate_matrix'. This subcommand could perform low quality cell filtration, batch correction, variable gene selection, dimension reduction, diffusion map calculation, graph-based clustering, visualization. The final results will be written into zarr-formatted file, or h5ad file, which Seurat could load.

	de_analysis
		Detect markers for each cluster by performing differential expression analysis per cluster (within cluster vs. outside cluster). DE tests include Welch's t-test, Fisher's exact test, Mann-Whitney U test. It can also calculate AUROC values for each gene.

	find_markers
		Find markers for each cluster by training classifiers using LightGBM.

	annotate_cluster
		This subcommand is used to automatically annotate cell types for each cluster based on existing markers. Currently, it works for human/mouse immune/brain cells, etc.

* Plotting:

	plot
		Make static plots, which includes plotting tSNE, UMAP, and FLE embeddings by cluster labels and different groups.

* Web-based visualization:

	scp_output
		Generate output files for single cell portal.

* MISC:

	check_indexes
		Check CITE-Seq/hashing indexes to avoid index collision.

---------------------------------


Quick guide
^^^^^^^^^^^

Suppose you have ``example.csv`` ready with the following contents::

	Sample,Source,Platform,Donor,Reference,Location
	sample_1,bone_marrow,NextSeq,1,GRCh38,/my_dir/sample_1/raw_feature_bc_matrices.h5
	sample_2,bone_marrow,NextSeq,2,GRCh38,/my_dir/sample_2/raw_feature_bc_matrices.h5
	sample_3,pbmc,NextSeq,1,GRCh38,/my_dir/sample_3/raw_gene_bc_matrices_h5.h5
	sample_4,pbmc,NextSeq,2,GRCh38,/my_dir/sample_4/raw_gene_bc_matrices_h5.h5

You want to analyze all four samples but correct batch effects for bone marrow and pbmc samples separately. You can run the following commands::

	pegasus aggregate_matrix --attributes Source,Platform,Donor example.csv example.aggr
	pegasus cluster -p 20 --correct-batch-effect --batch-group-by Source --louvain --umap example.aggr.zarr.zip example
	pegasus de_analysis -p 20 --labels louvain_labels example.zarr.zip example.de.xlsx
	pegasus annotate_cluster example.zarr.zip example.anno.txt
	pegasus plot compo --groupby louvain_labels --condition Donor example.zarr.zip example.composition.pdf
	pegasus plot scatter --basis umap --attributes louvain_labels,Donor example.zarr.zip example.umap.pdf

The above analysis will give you UMAP embedding and Louvain cluster labels in ``example.zarr.zip``, along with differential expression analysis
result stored in ``example.de.xlsx``, and putative cluster-specific cell type annotation stored in ``example.anno.txt``.
You can investigate donor-specific effects by looking at ``example.composition.pdf``.
``example.umap.pdf`` plotted UMAP colored by louvain_labels and Donor info side-by-side.


---------------------------------


``pegasus aggregate_matrix``
^^^^^^^^^^^^^^^^^^^^^^^^^^^^^

The first step for single cell analysis is to generate one count matrix from cellranger's channel-specific count matrices. ``pegasus aggregate_matrix`` allows aggregating arbitrary matrices with the help of a *CSV* file.

Type::

	pegasus aggregate_matrix -h

to see the usage information::

	Usage:
		pegasus aggregate_matrix <csv_file> <output_name> [--restriction <restriction>... --attributes <attributes> --default-reference <reference> --select-only-singlets --min-genes <number>]
		pegasus aggregate_matrix -h

* Arguments:

	csv_file
<<<<<<< HEAD
	csv_file should contains at least 2 columns — ``Sample``, sample name; ``Location``, file that contains the count matrices (e.g. ``filtered_gene_bc_matrices_h5.h5``), and merges matrices from the same genome together.
	If multi-modality exists, a third Modality column might be required. The csv_file can optionally contain two columns - ``nUMI`` and ``nGene``.
	These two columns define minimum number of UMIs and genes for cell selection for each sample. The values in these two columns overwrite the ``--min-genes`` and ``--min-umis`` options in command.
	See below for an example::
=======
		Input csv-formatted file containing information of each sc/snRNA-seq sample. This file must contain at least 2 columns - Sample, sample name and Location, location of the sample count matrix in either 10x v2/v3, DGE, mtx, csv, tsv or loom format. Additionally, an optional Reference column can be used to select samples generated from a same reference (e.g. mm10). If the count matrix is in either DGE, mtx, csv, tsv, or loom format, the value in this column will be used as the reference since the count matrix file does not contain reference name information. In addition, the Reference column can be used to aggregate count matrices generated from different genome versions or gene annotations together under a unified reference. For example, if we have one matrix generated from mm9 and the other one generated from mm10, we can write mm9_10 for these two matrices in their Reference column. Pegasus will change their references to 'mm9_10' and use the union of gene symbols from the two matrices as the gene symbols of the aggregated matrix. For HDF5 files (e.g. 10x v2/v3), the reference name contained in the file does not need to match the value in this column. In fact, we use this column to rename references in HDF5 files. For example, if we have two HDF files, one generated from mm9 and the other generated from mm10. We can set these two files' Reference column value to 'mm9_10', which will rename their reference names into mm9_10 and the aggregated matrix will contain all genes from either mm9 or mm10. This renaming feature does not work if one HDF5 file contain multiple references (e.g. mm10 and GRCh38). csv_file can optionally contain two columns - nUMI and nGene. These two columns define minimum number of UMIs and genes for cell selection for each sample. The values in these two columns overwrite the min_genes and min_umis arguments. See below for an example csv::
>>>>>>> 59318645

			Sample,Source,Platform,Donor,Reference,Location
 			sample_1,bone_marrow,NextSeq,1,GRCh38,/my_dir/sample_1/raw_feature_bc_matrices.h5
			sample_2,bone_marrow,NextSeq,2,GRCh38,/my_dir/sample_2/raw_feature_bc_matrices.h5
			sample_3,pbmc,NextSeq,1,GRCh38,/my_dir/sample_3/raw_gene_bc_matrices_h5.h5
			sample_4,pbmc,NextSeq,2,GRCh38,/my_dir/sample_4/raw_gene_bc_matrices_h5.h5

	output_name
		The output file name.

* Options:

	-\-restriction <restriction>...
		Select channels that satisfy all restrictions. Each restriction takes the format of name:value,...,value or name:~value,..,value, where ~ refers to not. You can specifiy multiple restrictions by setting this option multiple times.

	-\-attributes <attributes>
		Specify a comma-separated list of outputted attributes. These attributes should be column names in the csv file.

	-\-default-reference <reference>
		If sample count matrix is in either DGE, mtx, csv, tsv or loom format and there is no Reference column in the csv_file, use <reference> as the reference.

	-\-select-only-singlets
		If we have demultiplexed data, turning on this option will make pegasus only include barcodes that are predicted as singlets.

	-\-remap-singlets <remap_string>
		Remap singlet names using <remap_string>, where <remap_string> takes the format "new_name_i:old_name_1,old_name_2;new_name_ii:old_name_3;...". For example, if we hashed 5 libraries from 3 samples sample1_lib1, sample1_lib2, sample2_lib1, sample2_lib2 and sample3, we can remap them to 3 samples using this string: "sample1:sample1_lib1,sample1_lib2;sample2:sample2_lib1,sample2_lib2". In this way, the new singlet names will be in metadata field with key 'assignment', while the old names will be kept in metadata field with key 'assignment.orig'.

	-\-subset-singlets <subset_string>
		If select singlets, only select singlets in the <subset_string>, which takes the format "name1,name2,...". Note that if --remap-singlets is specified, subsetting happens after remapping. For example, we can only select singlets from sampe 1 and 3 using "sample1,sample3".

	-\-min-genes <number>
		Only keep barcodes with at least <ngene> expressed genes.

	-\-max-genes <number>
		Only keep cells with less than <number> of genes.

	-\-min-umis <number>
		Only keep cells with at least <number> of UMIs.

	-\-max-umis <number>
		Only keep cells with less than <number> of UMIs.

	-\-mito-prefix <prefix>
		Prefix for mitochondrial genes. If multiple prefixes are provided, separate them by comma (e.g. "MT-,mt-").

	-\-percent-mito <percent>
		Only keep cells with mitochondrial percent less than <percent>%. Only when both mito_prefix and percent_mito set, the mitochondrial filter will be triggered.

	-\-no-append-sample-name
		Turn this option on if you do not want to append sample name in front of each sample's barcode (concatenated using '-').

	\-h, -\-help
		Print out help information.

* Outputs:

	output_name.zarr.zip
		A zipped Zarr file containing aggregated data.

* Examples::

	pegasus aggregate_matrix --restriction Source:BM,CB --restriction Individual:1-8 --attributes Source,Platform Manton_count_matrix.csv aggr_data


---------------------------------

``pegasus demuxEM``
^^^^^^^^^^^^^^^^^^^^^

Demultiplex cell-hashing/nucleus-hashing data.

Type::

	pegasus demuxEM -h

to see the usage information::

	Usage:
  		pegasus demuxEM [options] <input_raw_gene_bc_matrices_h5> <input_hto_csv_file> <output_name>
  		pegasus demuxEM -h | --help
  		pegasus demuxEM -v | --version

* Arguments:

	input_raw_gene_bc_matrices_h5
		Input raw RNA expression matrix in 10x hdf5 format. It is important to feed raw (unfiltered) count matrix, as demuxEM uses it to estimate the background information.

	input_hto_csv_file
		Input HTO (antibody tag) count matrix in CSV format.

	output_name
		Output name. All outputs will use it as the prefix.

* Options:

	\-p <number>, -\-threads <number>
		Number of threads. [default: 1]

	-\-genome <genome>
		Reference genome name. If not provided, we will infer it from the expression matrix file.

	-\-alpha-on-samples <alpha>
		The Dirichlet prior concentration parameter (alpha) on samples. An alpha value < 1.0 will make the prior sparse. [default: 0.0]

	-\-min-num-genes <number>
		We only demultiplex cells/nuclei with at least <number> of expressed genes. [default: 100]

	-\-min-num-umis <number>
		We only demultiplex cells/nuclei with at least <number> of UMIs. [default: 100]

	-\-min-signal-hashtag <count>
		Any cell/nucleus with less than <count> hashtags from the signal will be marked as unknown. [default: 10.0]

	-\-random-state <seed>
		The random seed used in the KMeans algorithm to separate empty ADT droplets from others. [default: 0]

	-\-generate-diagnostic-plots
		Generate a series of diagnostic plots, including the background/signal between HTO counts, estimated background probabilities, HTO distributions of cells and non-cells etc.

	-\-generate-gender-plot <genes>
		Generate violin plots using gender-specific genes (e.g. Xist). <gene> is a comma-separated list of gene names.

	-v, -\-version
		Show DemuxEM version.

	-h, -\-help
		Print out help information.

* Outputs:

	output_name_demux.zarr.zip
		RNA expression matrix with demultiplexed sample identities in Zarr format.

	output_name.out.demuxEM.zarr.zip
		DemuxEM-calculated results in Zarr format, containing two datasets, one for HTO and one for RNA.

	output_name.ambient_hashtag.hist.pdf
		Optional output. A histogram plot depicting hashtag distributions of empty droplets and non-empty droplets.

	output_name.background_probabilities.bar.pdf
		Optional output. A bar plot visualizing the estimated hashtag background probability distribution.

	output_name.real_content.hist.pdf
		Optional output. A histogram plot depicting hashtag distributions of not-real-cells and real-cells as defined by total number of expressed genes in the RNA assay.

	output_name.rna_demux.hist.pdf
		Optional output. A histogram plot depicting RNA UMI distribution for singlets, doublets and unknown cells.

	output_name.gene_name.violin.pdf
		Optional outputs. Violin plots depicting gender-specific gene expression across samples. We can have multiple plots if a gene list is provided in '--generate-gender-plot' option.

* Examples::

	pegasus demuxEM -p 8 --generate-diagnostic-plots sample_raw_gene_bc_matrices.h5 sample_hto.csv sample_output

---------------------------------

``pegasus cluster``
^^^^^^^^^^^^^^^^^^^

Once we collected the count matrix in 10x (``example_10x.h5``) or Zarr (``example.zarr.zip``) format, we can perform single cell analysis using ``pegasus cluster``.

Type::

	pegasus cluster -h

to see the usage information::

	Usage:
		pegasus cluster [options] <input_file> <output_name>
		pegasus cluster -h

* Arguments:

	input_file
		Input file in either 'zarr', 'h5ad', 'loom', '10x', 'mtx', 'csv', 'tsv' or 'fcs' format. If first-pass analysis has been performed, but you want to run some additional analysis, you could also pass a zarr-formatted file.

	output_name
		Output file name. All outputs will use it as the prefix.

* Options:

	\-p <number>, -\-threads <number>
		Number of threads. [default: 1]

	-\-processed
		Input file is processed. Assume quality control, data normalization and log transformation, highly variable gene selection, batch correction/PCA and kNN graph building is done.

  	-\-channel <channel_attr>
		Use <channel_attr> to create a 'Channel' column metadata field. All cells within a channel are assumed to come from a same batch.

	-\-black-list <black_list>
		Cell barcode attributes in black list will be popped out. Format is "attr1,attr2,...,attrn".

	-\-select-singlets
		Only select DemuxEM-predicted singlets for analysis.

	-\-remap-singlets <remap_string>
		Remap singlet names using <remap_string>, where <remap_string> takes the format "new_name_i:old_name_1,old_name_2;new_name_ii:old_name_3;...". For example, if we hashed 5 libraries from 3 samples sample1_lib1, sample1_lib2, sample2_lib1, sample2_lib2 and sample3, we can remap them to 3 samples using this string: "sample1:sample1_lib1,sample1_lib2;sample2:sample2_lib1,sample2_lib2". In this way, the new singlet names will be in metadata field with key 'assignment', while the old names will be kept in metadata field with key 'assignment.orig'.

	-\-subset-singlets <subset_string>
		If select singlets, only select singlets in the <subset_string>, which takes the format "name1,name2,...". Note that if --remap-singlets is specified, subsetting happens after remapping. For example, we can only select singlets from sampe 1 and 3 using "sample1,sample3".

	-\-genome <genome_name>
		If sample count matrix is in either DGE, mtx, csv, tsv or loom format, use <genome_name> as the genome reference name.

	-\-focus <keys>
		Focus analysis on Unimodal data with <keys>. <keys> is a comma-separated list of keys. If None, the self._selected will be the focused one.

	-\-append <key>
		 Append Unimodal data <key> to any <keys> in ``--focus``.

	-\-output-loom
	 	Output loom-formatted file.

	-\-output-h5ad
		Output h5ad-formatted file.

  	-\-min-genes <number>
		Only keep cells with at least <number> of genes. [default: 500]

	-\-max-genes <number>
		Only keep cells with less than <number> of genes. [default: 6000]

	-\-min-umis <number>
		Only keep cells with at least <number> of UMIs.

	-\-max-umis <number>
		Only keep cells with less than <number> of UMIs.

	-\-mito-prefix <prefix>
		Prefix for mitochondrial genes. Can provide multiple prefixes for multiple organisms (e.g. "MT-" means to use "MT-", "GRCh38:MT-,mm10:mt-,MT-" means to use "MT-" for GRCh38, "mt-" for mm10 and "MT-" for all other organisms). [default: GRCh38:MT-,mm10:mt-,MT-]

	-\-percent-mito <ratio>
		Only keep cells with mitochondrial percent less than <percent>%. [default: 20.0]

	-\-gene-percent-cells <ratio>
		Only use genes that are expressed in at least <percent>% of cells to select variable genes. [default: 0.05]

	-\-output-filtration-results
		Output filtration results as a spreadsheet.

	-\-plot-filtration-results
		Plot filtration results as PDF files.

	-\-plot-filtration-figsize <figsize>
		Figure size for filtration plots. <figsize> is a comma-separated list of two numbers, the width and height of the figure (e.g. 6,4).

	-\-min-genes-before-filtration <number>
		If raw data matrix is input, empty barcodes will dominate pre-filtration statistics. To avoid this, for raw data matrix, only consider barcodes with at lease <number> genes for pre-filtration condition. [default: 100]

	-\-counts-per-cell-after <number>
		Total counts per cell after normalization. [default: 1e5]

	-\-select-hvf-flavor <flavor>
		Highly variable feature selection method. <flavor> can be 'pegasus' or 'Seurat'. [default: pegasus]

	-\-select-hvf-ngenes <nfeatures>
		Select top <nfeatures> highly variable features. If <flavor> is 'Seurat' and <ngenes> is 'None', select HVGs with z-score cutoff at 0.5. [default: 2000]

	-\-no-select-hvf
		Do not select highly variable features.

	-\-plot-hvf
		Plot highly variable feature selection.

	-\-correct-batch-effect
		Correct for batch effects.

	-\-correction-method <method>
		Batch correction method, can be either 'L/S' for location/scale adjustment algorithm (Li and Wong. The analysis of Gene Expression Data 2003), 'harmony' for Harmony (Korsunsky et al. Nature Methods 2019), 'scanorama' for Scanorama (Hie et al. Nature Biotechnology 2019) or 'inmf' for integrative NMF (Yang and Michailidis Bioinformatics 2016, Welch et al. Cell 2019, Gao et al. Natuer Biotechnology 2021) [default: harmony]

	-\-batch-group-by <expression>
		Batch correction assumes the differences in gene expression between channels are due to batch effects. However, in many cases, we know that channels can be partitioned into several groups and each group is biologically different from others. In this case, we will only perform batch correction for channels within each group. This option defines the groups. If <expression> is None, we assume all channels are from one group. Otherwise, groups are defined according to <expression>. <expression> takes the form of either 'attr', or 'attr1+attr2+...+attrn', or 'attr=value11,...,value1n_1;value21,...,value2n_2;...;valuem1,...,valuemn_m'. In the first form, 'attr' should be an existing sample attribute, and groups are defined by 'attr'. In the second form, 'attr1',...,'attrn' are n existing sample attributes and groups are defined by the Cartesian product of these n attributes. In the last form, there will be m + 1 groups. A cell belongs to group i (i > 0) if and only if its sample attribute 'attr' has a value among valuei1,...,valuein_i. A cell belongs to group 0 if it does not belong to any other groups.

	-\-harmony-nclusters <nclusters>
		Number of clusters used for Harmony batch correction.

	-\-inmf-lambda <lambda>
		Coefficient of regularization for iNMF. [default: 5.0]

	-\-random-state <seed>
		Random number generator seed. [default: 0]

	-\-temp-folder <temp_folder>
		Joblib temporary folder for memmapping numpy arrays.

	-\-calc-signature-scores <sig_list>
		Calculate signature scores for gene sets in <sig_list>. <sig_list> is a comma-separated list of strings. Each string should either be a <GMT_file> or one of 'cell_cycle_human', 'cell_cycle_mouse', 'gender_human', 'gender_mouse', 'mitochondrial_genes_human', 'mitochondrial_genes_mouse', 'ribosomal_genes_human' and 'ribosomal_genes_mouse'.

	-\-pca-n <number>
		Number of principal components. [default: 50]

	-\-nmf
		Compute nonnegative matrix factorization (NMF) on highly variable features.

	-\-nmf-n <number>
		Number of NMF components. IF iNMF is used for batch correction, this parameter also sets iNMF number of components. [default: 20]

	-\-knn-K <number>
		Number of nearest neighbors for building kNN graph. [default: 100]

	-\-knn-full-speed
		For the sake of reproducibility, we only run one thread for building kNN indices. Turn on this option will allow multiple threads to be used for index building. However, it will also reduce reproducibility due to the racing between multiple threads.

	-\-kBET
		Calculate kBET.

	-\-kBET-batch <batch>
		kBET batch keyword.

	-\-kBET-alpha <alpha>
		kBET rejection alpha. [default: 0.05]

	-\-kBET-K <K>
		kBET K. [default: 25]

	-\-diffmap
		Calculate diffusion maps.

	-\-diffmap-ndc <number>
		Number of diffusion components. [default: 100]

	-\-diffmap-solver <solver>
		Solver for eigen decomposition, either 'randomized' or 'eigsh'. [default: eigsh]

	-\-diffmap-maxt <max_t>
		Maximum time stamp to search for the knee point. [default: 5000]

	-\-calculate-pseudotime <roots>
		Calculate diffusion-based pseudotimes based on <roots>. <roots> should be a comma-separated list of cell barcodes.

  	-\-louvain
  		Run louvain clustering algorithm.

	-\-louvain-resolution <resolution>
		Resolution parameter for the louvain clustering algorithm. [default: 1.3]

	-\-louvain-class-label <label>
		Louvain cluster label name in result. [default: louvain_labels]

	-\-leiden
		Run leiden clustering algorithm.

	-\-leiden-resolution <resolution>
		Resolution parameter for the leiden clustering algorithm. [default: 1.3]

	-\-leiden-niter <niter>
		Number of iterations of running the Leiden algorithm. If <niter> is negative, run Leiden iteratively until no improvement. [default: -1]

	-\-leiden-class-label <label>
		Leiden cluster label name in result. [default: leiden_labels]

	-\-spectral-louvain
		Run spectral-louvain clustering algorithm.

	-\-spectral-louvain-basis <basis>
		Basis used for KMeans clustering. Can be 'pca' or 'diffmap'. If 'diffmap' is not calculated, use 'pca' instead. [default: diffmap]

	-\-spectral-louvain-nclusters <number>
		Number of first level clusters for Kmeans. [default: 30]

	-\-spectral-louvain-nclusters2 <number>
		Number of second level clusters for Kmeans. [default: 50]

	-\-spectral-louvain-ninit <number>
		Number of Kmeans tries for first level clustering. Default is the same as scikit-learn Kmeans function. [default: 10]

	-\-spectral-louvain-resolution <resolution>.
		Resolution parameter for louvain. [default: 1.3]

	-\-spectral-louvain-class-label <label>
		Spectral-louvain label name in result. [default: spectral_louvain_labels]

	-\-spectral-leiden
		Run spectral-leiden clustering algorithm.

	-\-spectral-leiden-basis <basis>
		Basis used for KMeans clustering. Can be 'pca' or 'diffmap'. If 'diffmap' is not calculated, use 'pca' instead. [default: diffmap]

	-\-spectral-leiden-nclusters <number>
		Number of first level clusters for Kmeans. [default: 30]

	-\-spectral-leiden-nclusters2 <number>
		Number of second level clusters for Kmeans. [default: 50]

	-\-spectral-leiden-ninit <number>
		Number of Kmeans tries for first level clustering. Default is the same as scikit-learn Kmeans function. [default: 10]

	-\-spectral-leiden-resolution <resolution>
		Resolution parameter for leiden. [default: 1.3]

	-\-spectral-leiden-class-label <label>
		Spectral-leiden label name in result. [default: spectral_leiden_labels]

	-\-tsne
		Run FIt-SNE package to compute t-SNE embeddings for visualization.

	-\-tsne-perplexity <perplexity>
		t-SNE's perplexity parameter. [default: 30]

	-\-tsne-initialization <choice>
		<choice> can be either 'random' or 'pca'. 'random' refers to random initialization. 'pca' refers to PCA initialization as described in (CITE Kobak et al. 2019) [default: pca]

  	-\-umap
  		Run umap for visualization.

	-\-umap-K <K>
		K neighbors for umap. [default: 15]

	-\-umap-min-dist <number>
		Umap parameter. [default: 0.5]

	-\-umap-spread <spread>
		Umap parameter. [default: 1.0]

	-\-fle
		Run force-directed layout embedding.

	-\-fle-K <K>
		K neighbors for building graph for FLE. [default: 50]

	-\-fle-target-change-per-node <change>
		Target change per node to stop forceAtlas2. [default: 2.0]

	-\-fle-target-steps <steps>
		Maximum number of iterations before stopping the forceAtlas2 algoritm. [default: 5000]

	-\-fle-memory <memory>
		Memory size in GB for the Java FA2 component. [default: 8]

	-\-net-down-sample-fraction <frac>
		Down sampling fraction for net-related visualization. [default: 0.1]

	-\-net-down-sample-K <K>
		Use <K> neighbors to estimate local density for each data point for down sampling. [default: 25]

	-\-net-down-sample-alpha <alpha>
		Weighted down sample, proportional to radius^alpha. [default: 1.0]

	-\-net-regressor-L2-penalty <value>
		L2 penalty parameter for the deep net regressor. [default: 0.1]

	-\-net-umap
		Run net umap for visualization.

	-\-net-umap-polish-learning-rate <rate>
		After running the deep regressor to predict new coordinate, what is the learning rate to use to polish the coordinates for UMAP. [default: 1.0]

	-\-net-umap-polish-nepochs <nepochs>
		Number of iterations for polishing UMAP run. [default: 40]

	-\-net-umap-out-basis <basis>
		Output basis for net-UMAP. [default: net_umap]

	-\-net-fle
		Run net FLE.

	-\-net-fle-polish-target-steps <steps>
		After running the deep regressor to predict new coordinate, what is the number of force atlas 2 iterations. [default: 1500]

	-\-net-fle-out-basis <basis>
		Output basis for net-FLE. [default: net_fle]

	-\-infer-doublets
		Infer doublets using the method described `here <https://github.com/klarman-cell-observatory/pegasus/raw/master/doublet_detection.pdf>`_. Obs attribute 'doublet_score' stores Scrublet-like doublet scores and attribute 'demux_type' stores 'doublet/singlet' assignments.

 	-\-expected-doublet-rate <rate>
 		The expected doublet rate per sample. By default, calculate the expected rate based on number of cells from the 10x multiplet rate table.

	-\-dbl-cluster-attr <attr>
		<attr> refers to a cluster attribute containing cluster labels (e.g. 'louvain_labels'). Doublet clusters will be marked based on <attr> with the following criteria: passing the Fisher's exact test and having >= 50% of cells identified as doublets. By default, the first computed cluster attribute in the list of leiden, louvain, spectral_ledein and spectral_louvain is used.

	-\-citeseq
	    Input data contain both RNA and CITE-Seq modalities. This will set --focus to be the RNA modality and --append to be the CITE-Seq modality. In addition, 'ADT-' will be added in front of each antibody name to avoid name conflict with genes in the RNA modality.

	-\-citeseq-umap
		For high quality cells kept in the RNA modality, generate a UMAP based on their antibody expression.

	-\-citeseq-umap-exclude <list>
		<list> is a comma-separated list of antibodies to be excluded from the UMAP calculation (e.g. Mouse-IgG1,Mouse-IgG2a).

	\-h, -\-help
		Print out help information.

* Outputs:

	output_name.zarr.zip
		Output file in Zarr format. To load this file in python, use ``import pegasus; data = pegasus.read_input('output_name.zarr.zip')``. The log-normalized expression matrix is stored in ``data.X`` as a CSR-format sparse matrix. The ``obs`` field contains cell related attributes, including clustering results. For example, ``data.obs_names`` records cell barcodes; ``data.obs['Channel']`` records the channel each cell comes from; ``data.obs['n_genes']``, ``data.obs['n_counts']``, and ``data.obs['percent_mito']`` record the number of expressed genes, total UMI count, and mitochondrial rate for each cell respectively; ``data.obs['louvain_labels']`` and ``data.obs['approx_louvain_labels']`` record each cell's cluster labels using different clustring algorithms; ``data.obs['pseudo_time']`` records the inferred pseudotime for each cell. The ``var`` field contains gene related attributes. For example, ``data.var_names`` records gene symbols, ``data.var['gene_ids']`` records Ensembl gene IDs, and ``data.var['selected']`` records selected variable genes. The ``obsm`` field records embedding coordiates. For example, ``data.obsm['X_pca']`` records PCA coordinates, ``data.obsm['X_tsne']`` records tSNE coordinates, ``data.obsm['X_umap']`` records UMAP coordinates, ``data.obsm['X_diffmap']`` records diffusion map coordinates, and ``data.obsm['X_fle']`` records the force-directed layout coordinates from the diffusion components. The ``uns`` field stores other related information, such as reference genome (``data.uns['genome']``). This file can be loaded into R and converted into a Seurat object.

	output_name.<group>.h5ad
		Optional output. Only exists if '--output-h5ad' is set. Results in h5ad format per focused <group>. This file can be loaded into R and converted into a Seurat object.

	output_name.<group>.loom
		Optional output. Only exists if '--output-loom' is set. Results in loom format per focused <group>.

	output_name.<group>.filt.xlsx
		 Optional output. Only exists if '--output-filtration-results' is set. Filtration statistics per focused <group>. This file has two sheets --- Cell filtration stats and Gene filtration stats. The first sheet records cell filtering results and it has 10 columns: Channel, channel name; kept, number of cells kept; median_n_genes, median number of expressed genes in kept cells; median_n_umis, median number of UMIs in kept cells; median_percent_mito, median mitochondrial rate as UMIs between mitochondrial genes and all genes in kept cells; filt, number of cells filtered out; total, total number of cells before filtration, if the input contain all barcodes, this number is the cells left after '--min-genes-on-raw' filtration; median_n_genes_before, median expressed genes per cell before filtration; median_n_umis_before, median UMIs per cell before filtration; median_percent_mito_before, median mitochondrial rate per cell before filtration. The channels are sorted in ascending order with respect to the number of kept cells per channel. The second sheet records genes that failed to pass the filtering. This sheet has 3 columns: gene, gene name; n_cells, number of cells this gene is expressed; percent_cells, the fraction of cells this gene is expressed. Genes are ranked in ascending order according to number of cells the gene is expressed. Note that only genes not expressed in any cell are removed from the data. Other filtered genes are marked as non-robust and not used for TPM-like normalization.

	output_name.<group>.filt.gene.pdf
		Optional output. Only exists if '--plot-filtration-results' is set. This file contains violin plots contrasting gene count distributions before and after filtration per channel per focused <group>.

	output_name.<group>.filt.UMI.pdf
		Optional output. Only exists if '--plot-filtration-results' is set. This file contains violin plots contrasting UMI count distributions before and after filtration per channel per focused <group>.

	output_name.<group>.filt.mito.pdf
		Optional output. Only exists if '--plot-filtration-results' is set. This file contains violin plots contrasting mitochondrial rate distributions before and after filtration per channel per focused <group>.

	output_name.<group>.hvf.pdf
		Optional output. Only exists if '--plot-hvf' is set. This file contains a scatter plot describing the highly variable gene selection procedure per focused <group>.

	output_name.<group>.<channel>.dbl.png
		Optional output. Only exists if '--infer-doublets' is set. Each figure consists of 4 panels showing diagnostic plots for doublet inference. If there is only one channel in <group>, file name becomes output_name.<group>.dbl.png.

* Examples::

	pegasus cluster -p 20 --correct-batch-effect --louvain --tsne example_10x.h5 example_out
	pegasus cluster -p 20 --leiden --umap --net-fle example.zarr.zip example_out


---------------------------------


``pegasus de_analysis``
^^^^^^^^^^^^^^^^^^^^^^^^

Once we have the clusters, we can detect markers using ``pegasus de_analysis``. We will calculate Mann-Whitney U test and AUROC values by default.

Type::

	pegasus de_analysis -h

to see the usage information::

	Usage:
		pegasus de_analysis [options] (--labels <attr>) <input_data_file> <output_spreadsheet>
		pegasus de_analysis -h

* Arguments:

	input_data_file
		Single cell data with clustering calculated. DE results would be written back.

	output_spreadsheet
		Output spreadsheet with DE results.

* Options:

	-\-labels <attr>
		<attr> used as cluster labels. [default: louvain_labels]

	\-p <threads>
		Use <threads> threads. [default: 1]

	-\-de-key <key>
		Store DE results into AnnData varm with key = <key>. [default: de_res]

	-\-t
		Calculate Welch's t-test.

	-\-fisher
		Calculate Fisher's exact test.

	-\-temp-folder <temp_folder>
		Joblib temporary folder for memmapping numpy arrays.

	-\-alpha <alpha>
		Control false discovery rate at <alpha>. [default: 0.05]

	-\-ndigits <ndigits>
		Round non p-values and q-values to <ndigits> after decimal point in the excel. [default: 3]

	-\-quiet
		Do not show detailed intermediate outputs.

	\-h, -\-help
		Print out help information.

* Outputs:

	input_data_file
		DE results would be written back to the 'varm' field with name set by '--de-key <key>'.

	output_spreadsheet
		An excel spreadsheet containing DE results. Each cluster has two tabs in the spreadsheet. One is for up-regulated genes and the other is for down-regulated genes.
		If DE was performed on conditions within each cluster. Each cluster will have number of conditions tabs and each condition tab contains two spreadsheet: up for up-regulated genes and down for down-regulated genes.

* Examples::

	pegasus de_analysis -p 26 --labels louvain_labels --t --fisher example.zarr.zip example_de.xlsx


---------------------------------


``pegasus find_markers``
^^^^^^^^^^^^^^^^^^^^^^^^

Once we have the DE results, we can optionally find cluster-specific markers with gradient boosting using ``pegasus find_markers``.

Type::

	pegasus find_markers -h

to see the usage information::

	Usage:
		pegasus find_markers [options] <input_data_file> <output_spreadsheet>
		pegasus find_markers -h

* Arguments:

	input_h5ad_file
		Single cell data after running the de_analysis.

	output_spreadsheet
		Output spreadsheet with LightGBM detected markers.

* Options:

	\-p <threads>
		Use <threads> threads. [default: 1]

	-\-labels <attr>
		<attr> used as cluster labels. [default: louvain_labels]

	-\-de-key <key>
		Key for storing DE results in 'varm' field. [default: de_res]

	-\-remove-ribo
		Remove ribosomal genes with either RPL or RPS as prefixes.

	-\-min-gain <gain>
		Only report genes with a feature importance score (in gain) of at least <gain>. [default: 1.0]

	-\-random-state <seed>
		Random state for initializing LightGBM and KMeans. [default: 0]



	\-h, -\-help
		Print out help information.

* Outputs:

	output_spreadsheet
		An excel spreadsheet containing detected markers. Each cluster has one tab in the spreadsheet and each tab has six columns, listing markers that are strongly up-regulated, weakly up-regulated, down-regulated and their associated LightGBM gains.

* Examples::

	pegasus find_markers --labels louvain_labels --remove-ribo --min-gain 10.0 -p 10 example.zarr.zip example.markers.xlsx


---------------------------------


``pegasus annotate_cluster``
^^^^^^^^^^^^^^^^^^^^^^^^^^^^

Once we have the DE results, we could optionally identify putative cell types for each cluster using ``pegasus annotate_cluster``.
This command has two forms: the first form generates putative annotations, and the second form write annotations into the Zarr object.

Type::

	pegasus annotate_cluster -h

to see the usage information::

	Usage:
		pegasus annotate_cluster [--marker-file <file> --de-test <test> --de-alpha <alpha> --de-key <key> --minimum-report-score <score> --do-not-use-non-de-genes] <input_data_file> <output_file>
		pegasus annotate_cluster --annotation <annotation_string> <input_data_file>
		pegasus annotate_cluster -h

* Arguments:

	input_data_file
		Single cell data with DE analysis done by ``pegasus de_analysis``.

	output_file
		Output annotation file.

* Options:

	-\-markers <str>
		<str> is a comma-separated list. Each element in the list either refers to a JSON file containing legacy markers, or 'human_immune'/'mouse_immune'/'human_brain'/'mouse_brain'/'human_lung' for predefined markers. [default: human_immune]

	-\-de-test <test>
		DE test to use to infer cell types. [default: mwu]

	-\-de-alpha <alpha>
		False discovery rate to control family-wise error rate. [default: 0.05]

	-\-de-key <key>
		Keyword where the DE results store in 'varm' field. [default: de_res]

	-\-minimum-report-score <score>
		Minimum cell type score to report a potential cell type. [default: 0.5]

	-\-do-not-use-non-de-genes
		Do not count non DE genes as down-regulated.

	-\-annotation <annotation_string>
		Write cell type annotations in <annotation_string> into <input_data_file>. <annotation_string> has this format: ``'anno_name:clust_name:anno_1;anno_2;...;anno_n'``,
		where ``anno_name`` is the annotation attribute in the Zarr object, ``clust_name`` is the attribute with cluster ids, and ``anno_i`` is the annotation for cluster i.

	\-h, -\-help
		Print out help information.

* Outputs:

	output_file
		This is a text file. For each cluster, all its putative cell types are listed in descending order of the cell type score. For each putative cell type, all markers support this cell type are listed. If one putative cell type has cell subtypes, all subtypes will be listed under this cell type.

* Examples::

	pegasus annotate_cluster example.zarr.zip example.anno.txt
	pegasus annotate_cluster --markers human_immune,human_lung lung.zarr.zip lung.anno.txt
	pegasus annotate_cluster --annotation "anno:louvain_labels:T cells;B cells;NK cells;Monocytes" example.zarr.zip


---------------------------------



``pegasus plot``
^^^^^^^^^^^^^^^^^

We can make a variety of figures using ``pegasus plot``.

Type::

	pegasus plot -h

to see the usage information::

	Usage:
  		pegasus plot [options] [--restriction <restriction>...] [--palette <palette>...] <plot_type> <input_file> <output_file>
		pegasus plot -h

* Arguments:

	plot_type
		Plot type, either 'scatter' for scatter plots, 'compo' for composition plots, or 'wordcloud' for word cloud plots.

	input_file
		Single cell data in Zarr or H5ad format.

  	output_file
  		Output image file.

* Options:

	-\-dpi <dpi>
		DPI value for the figure. [default: 500]

	-\-basis <basis>
		Basis for 2D plotting, chosen from 'tsne', 'fitsne', 'umap', 'pca', 'fle', 'net_tsne', 'net_umap' or 'net_fle'. [default: umap]

	-\-attributes <attrs>
		<attrs> is a comma-separated list of attributes to color the basis. This option is only used in 'scatter'.

	-\-restriction <restriction>...
		Set restriction if you only want to plot a subset of data. Multiple <restriction> strings are allowed. Each <restriction> takes the format of 'attr:value,value', or 'attr:~value,value..' which means excluding values. This option is used in 'composition' and 'scatter'.

	-\-alpha <alpha>
		Point transparent parameter. Can be a single value or a list of values separated by comma used for each attribute in <attrs>.

	-\-legend-loc <str>
		Legend location, can be either "right margin" or "on data". If a list is provided, set 'legend_loc' for each attribute in 'attrs' separately. [default: "right margin"]

	-\-palette <str>
		Used for setting colors for every categories in categorical attributes. Multiple <palette> strings are allowed. Each string takes the format of 'attr:color1,color2,...,colorn'. 'attr' is the categorical attribute and 'color1' - 'colorn' are the colors for each category in 'attr' (e.g. 'cluster_labels:black,blue,red,...,yellow'). If there is only one categorical attribute in 'attrs', ``palletes`` can be set as a single string and the 'attr' keyword can be omitted (e.g. "blue,yellow,red").

	-\-show-background
		Show points that are not selected as gray.

	-\-nrows <nrows>
		Number of rows in the figure. If not set, pegasus will figure it out automatically.

	-\-ncols <ncols>
		Number of columns in the figure. If not set, pegasus will figure it out automatically.

	-\-panel-size <sizes>
		Panel size in inches, w x h, separated by comma. Note that margins are not counted in the sizes. For composition, default is (6, 4). For scatter plots, default is (4, 4).

	-\-left <left>
		Figure's left margin in fraction with respect to panel width.

	-\-bottom <bottom>
		Figure's bottom margin in fraction with respect to panel height.

	-\-wspace <wspace>
		Horizontal space between panels in fraction with respect to panel width.

	-\-hspace <hspace>
		Vertical space between panels in fraction with respect to panel height.

	-\-groupby <attr>
		Use <attr> to categorize the cells for the composition plot, e.g. cell type.

	-\-condition <attr>
		Use <attr> to calculate frequency within each category defined by '--groupby' for the composition plot, e.g. donor.

	-\-style <style>
		Composition plot styles. Can be either 'frequency' or 'normalized'. [default: normalized]

	-\-factor <factor>
		Factor index (column index in data.uns['W']) to be used to generate word cloud plot.

	-\-max-words <max_words>
		Maximum number of genes to show in the image. [default: 20]

	\-h, -\-help
		Print out help information.

Examples::

	pegasus plot scatter --basis tsne --attributes louvain_labels,Donor example.h5ad scatter.pdf
	pegasus plot compo --groupby louvain_labels --condition Donor example.zarr.zip compo.pdf
	pegasus plot wordcloud --factor 0 example.zarr.zip word_cloud_0.pdf


---------------------------------

``pegasus scp_output``
^^^^^^^^^^^^^^^^^^^^^^^

If we want to visualize analysis results on `single cell portal <https://singlecell.broadinstitute.org/single_cell>`_ (SCP), we can generate required files for SCP using this subcommand.

Type::

	pegasus scp_output -h

to see the usage information::

	Usage:
		pegasus scp_output <input_data_file> <output_name>
		pegasus scp_output -h

* Arguments:

	input_data_file
		Analyzed single cell data in zarr format.

	output_name
		Name prefix for all outputted files.

* Options:

	-\-dense
		Output dense expression matrix instead.

	-\-round-to <ndigit>
		Round expression to <ndigit> after the decimal point. [default: 2]

	\-h, -\-help
		Print out help information.

* Outputs:

	output_name.scp.metadata.txt, output_name.scp.barcodes.tsv, output_name.scp.genes.tsv, output_name.scp.matrix.mtx, output_name.scp.*.coords.txt, output_name.scp.expr.txt
		Files that single cell portal needs.

* Examples::

	pegasus scp_output example.zarr.zip example


---------------------------------

``pegasus check_indexes``
^^^^^^^^^^^^^^^^^^^^^^^^^

If we run CITE-Seq or any kind of hashing, we need to make sure that the library indexes of CITE-Seq/hashing do not collide with 10x's RNA indexes. This command can help us to determine which 10x index sets we should use.

Type::

	pegasus check_indexes -h

to see the usage information::

	Usage:
		pegasus check_indexes [--num-mismatch <mismatch> --num-report <report>] <index_file>
		pegasus check_indexes -h

* Arguments:

	index_file
		Index file containing CITE-Seq/hashing index sequences. One sequence per line.

* Options:

	-\-num-mismatch <mismatch>
		Number of mismatch allowed for each index sequence. [default: 1]

  	-\-num-report <report>
  		Number of valid 10x indexes to report. Default is to report all valid indexes. [default: 9999]

  	\-h, -\-help
  		Print out help information.

* Outputs:

	Up to <report> number of valid 10x indexes will be printed out to standard output.

* Examples::

	pegasus check_indexes --num-report 8 index_file.txt<|MERGE_RESOLUTION|>--- conflicted
+++ resolved
@@ -103,14 +103,10 @@
 * Arguments:
 
 	csv_file
-<<<<<<< HEAD
 	csv_file should contains at least 2 columns — ``Sample``, sample name; ``Location``, file that contains the count matrices (e.g. ``filtered_gene_bc_matrices_h5.h5``), and merges matrices from the same genome together.
 	If multi-modality exists, a third Modality column might be required. The csv_file can optionally contain two columns - ``nUMI`` and ``nGene``.
 	These two columns define minimum number of UMIs and genes for cell selection for each sample. The values in these two columns overwrite the ``--min-genes`` and ``--min-umis`` options in command.
-	See below for an example::
-=======
-		Input csv-formatted file containing information of each sc/snRNA-seq sample. This file must contain at least 2 columns - Sample, sample name and Location, location of the sample count matrix in either 10x v2/v3, DGE, mtx, csv, tsv or loom format. Additionally, an optional Reference column can be used to select samples generated from a same reference (e.g. mm10). If the count matrix is in either DGE, mtx, csv, tsv, or loom format, the value in this column will be used as the reference since the count matrix file does not contain reference name information. In addition, the Reference column can be used to aggregate count matrices generated from different genome versions or gene annotations together under a unified reference. For example, if we have one matrix generated from mm9 and the other one generated from mm10, we can write mm9_10 for these two matrices in their Reference column. Pegasus will change their references to 'mm9_10' and use the union of gene symbols from the two matrices as the gene symbols of the aggregated matrix. For HDF5 files (e.g. 10x v2/v3), the reference name contained in the file does not need to match the value in this column. In fact, we use this column to rename references in HDF5 files. For example, if we have two HDF files, one generated from mm9 and the other generated from mm10. We can set these two files' Reference column value to 'mm9_10', which will rename their reference names into mm9_10 and the aggregated matrix will contain all genes from either mm9 or mm10. This renaming feature does not work if one HDF5 file contain multiple references (e.g. mm10 and GRCh38). csv_file can optionally contain two columns - nUMI and nGene. These two columns define minimum number of UMIs and genes for cell selection for each sample. The values in these two columns overwrite the min_genes and min_umis arguments. See below for an example csv::
->>>>>>> 59318645
+	See below for an example csv::
 
 			Sample,Source,Platform,Donor,Reference,Location
  			sample_1,bone_marrow,NextSeq,1,GRCh38,/my_dir/sample_1/raw_feature_bc_matrices.h5
