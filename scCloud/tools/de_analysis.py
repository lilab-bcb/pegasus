--- conflicted
+++ resolved
@@ -371,10 +371,31 @@
 	print("Excel spreadsheet is written.")
 
 
-<<<<<<< HEAD
-def markers(data, labels, n_jobs=1, run_fisher=True, run_mwu=True, run_roc=True):
+def markers(data, labels, n_jobs, run_fisher, run_mwu, run_roc):
 	__markers(data, data.X, labels, n_jobs=n_jobs, run_fisher=run_fisher, run_mwu=run_mwu, run_roc=run_roc)
-=======
+
+def __markers(data, X, labels, n_jobs=1, run_fisher=True, run_mwu=True, run_roc=True):
+	non_de = [x for x in non_de_attrs if x in data.var]
+	de_results = [data.var[non_de]]
+
+	print("Begin t_test.")
+	de_results.extend(collect_stat_and_t_test(data, X, labels=labels, n_jobs=n_jobs, temp_folder=temp_folder))
+
+	if run_fisher:
+		print("Begin Fisher's exact test.")
+		de_results.extend(fisher_test(data, X, labels=labels, n_jobs=n_jobs, temp_folder=temp_folder))
+
+	if run_mwu:
+		print("Begin Mann-Whitney U test.")
+		de_results.extend(mwu_test(data, X, labels=labels, n_jobs=n_jobs, temp_folder=temp_folder))
+
+	if run_roc:
+		print("Begin calculating ROC statistics.")
+		de_results.extend(calc_roc_stats(data, X, labels=labels, n_jobs=n_jobs, temp_folder=temp_folder))
+
+	data.var = pd.concat(de_results, axis=1)
+	data.uns['de_labels'] = labels
+
 def run_de_analysis(input_file, output_excel_file, labels = 'louvain_labels', n_jobs = 1, alpha = 0.05, run_fisher = False, run_mwu = False, run_roc = False, subset_string = None,
 					temp_folder = None):
 	start = time.time()
@@ -390,51 +411,10 @@
 		X = data.X
 		import os
 		output_file = os.path.splitext(output_excel_file)[0] + '.h5ad'
+
 	end = time.time()
 	print("{0} is loaded. Time spent = {1:.2f}s.".format(input_file, end - start))
->>>>>>> 1cb17bce
-
-def __markers(data, X, labels, n_jobs=1, run_fisher=True, run_mwu=True, run_roc=True):
-	non_de = [x for x in non_de_attrs if x in data.var]
-	de_results = [data.var[non_de]]
-
-	print("Begin t_test.")
-	de_results.extend(collect_stat_and_t_test(data, X, labels=labels, n_jobs=n_jobs, temp_folder=temp_folder))
-
-	if run_fisher:
-		print("Begin Fisher's exact test.")
-		de_results.extend(fisher_test(data, X, labels=labels, n_jobs=n_jobs, temp_folder=temp_folder))
-
-	if run_mwu:
-		print("Begin Mann-Whitney U test.")
-		de_results.extend(mwu_test(data, X, labels=labels, n_jobs=n_jobs, temp_folder=temp_folder))
-
-	if run_roc:
-		print("Begin calculating ROC statistics.")
-		de_results.extend(calc_roc_stats(data, X, labels=labels, n_jobs=n_jobs, temp_folder=temp_folder))
-
-	data.var = pd.concat(de_results, axis=1)
-	data.uns['de_labels'] = labels
-
-def run_de_analysis(input_file, output_excel_file, labels, n_jobs, alpha, run_fisher, run_mwu, run_roc, subset_string,
-					temp_folder):
-	start = time.time()
-	output_file = None
-	if subset_string is None:
-		data = read_input(input_file, mode='r+')
-		X = data.X[:]
-		output_file = input_file
-	else:
-		attr, value = subset_string.split(':')
-		data = read_input(input_file, mode='a')
-		data = data[data.obs[attr] == value].copy()
-		X = data.X
-		import os
-		output_file = os.path.splitext(output_excel_file)[0] + '.h5ad'
-
-	end = time.time()
-	print("{0} is loaded. Time spent = {1:.2f}s.".format(input_file, end - start))
-	__markers(data, X, labels, n_jobs, run_fisher, run_mwu, run_roc)
+	__markers(data, X, labels = labels, n_jobs = n_jobs, run_fisher = run_fisher, run_mwu = run_mwu, run_roc = run_roc)
 	data.write(output_file)
 
 	print("Differential expression results are written back to h5ad file.")
