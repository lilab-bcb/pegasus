import os
from .Base import Base

import logging
logger = logging.getLogger(__name__)

from pegasusio import read_input
import pegasus.plotting



class Plotting(Base):
    """
Generate cluster composition plots.

Usage:
  pegasus plot [options] [--restriction <restriction>...] <plot_type> <input_file> <output_file>
  pegasus plot -h

Arguments:
  plot_type              Only 2D plots, chosen from 'composition', 'scatter'.
  input_file             Single cell data in Zarr or H5ad format.
  output_file            Output image file.

Options:
  --dpi <dpi>                        DPI value for the figure. [default: 500]
  --restriction <restriction>...     Set restriction if you only want to plot a subset of data. Multiple <restriction> strings are allowed. Each <restriction> takes the format of 'attr:value,value', or 'attr:~value,value..." which means excluding values. This option is used in 'composition' and 'scatter'.

  --attributes <attrs>               <attrs> is a comma-separated list of attributes to color the basis. This option is only used in 'scatter'.
  --basis <basis>                    Basis for 2D plotting, chosen from 'umap', 'tsne', 'fitsne', 'fle', 'net_umap', 'net_tsne', 'net_fitsne' or 'net_fle'. [default: umap]
  --alpha <alpha>                    Point transparent parameter. Can be a list of parameters separated by comma.
  --legend-loc <str>                 Legend location, can be either "right margin" or "on data" [default: right margin]
  --legend-fontsize <fontsize>       Legend font size.
  --apply-to-each-figure             Indicate that the <restriction> strings are not applied to all attributes but for specific attributes. The string's 'attr' value should math the attribute you want to restrict.
  --set-palettes <str>               A comma-separated list of colors for visualization.
  --show-background                  Show points that are not selected as gray.
  --nrows <nrows>                    Number of rows in the figure. If not set, pegasus will figure it out automatically.
  --ncols <ncols>                    Number of columns in the figure. If not set, pegasus will figure it out automatically.
  --subplot-size <sizes>             Sub-plot size in inches, w x h, separated by comma. Note that margins are not counted in the sizes. For composition, default is (6, 4). For scatter plots, default is (4, 4).
  --left <left>                      Figure's left margin in fraction with respect to subplot width.
  --bottom <bottom>                  Figure's bottom margin in fraction with respect to subplot height.
  --wspace <wspace>                  Horizontal space between subplots in fraction with respect to subplot width.
  --hspace <hspace>                  Vertical space between subplots in fraction with respect to subplot height.
  --do-not-show-all                  Do not show all components in group for scatter_groups.

  --xattr <attr>                     Use <attr> in x-axis for the composition plot, e.g. Donor.
  --yattr <attr>                     Use <attr> in y-axis for the composition plot, e.g. Cell type.
  --style <style>                    Composition plot styles. Can be either 'frequency', 'normalized'. [default: frequency]

  -h, --help                         Print out help information.

Examples:
  pegasus plot scatter --basis tsne --attributes louvain_labels,Individual Manton_BM.h5ad test.pdf
  pegasus plot composition --cluster-labels louvain_labels --attribute Individual --style normalized --not-stacked Manton_BM.h5ad test.pdf
    """
    def execute(self):
        kwargs = {
            "restrictions": self.args["--restriction"],
            "attrs": self.convert_to_list(self.args["--attributes"]),
            "basis": self.args["--basis"],
            "alpha": self.convert_to_list(self.args["--alpha"]),
            "legend_loc": self.args["--legend-loc"],
            "legend_fontsize": self.convert_to_float(self.args["--legend-fontsize"]),
            "showall": not self.args["--do-not-show-all"],
            "palettes" : self.args["--set-palettes"],
            "show_background": self.args["--show-background"],
            "nrows": self.convert_to_int(self.args["--nrows"]),
            "ncols": self.convert_to_int(self.args["--ncols"]),
            "subplot_size": self.convert_to_list(self.args["--subplot-size"], converter=float),
            "left": self.convert_to_float(self.args["--left"]),
            "bottom": self.convert_to_float(self.args["--bottom"]),
            "wspace": self.convert_to_float(self.args["--wspace"]),
            "hspace": self.convert_to_float(self.args["--hspace"]),
            "xattr": self.args["--xattr"],
            "yattr": self.args["--yattr"],
            "style": self.args["--style"],
        }

<<<<<<< HEAD
        print(kwargs["subplot_size"])
=======
        for key in ["nrows", "ncols", "subplot_size", "left", "bottom", "wspace", "hspace"]:
            if kwargs[key] is None:
                del kwargs["nrows"]
>>>>>>> 52dee4b9

        plot_type2keyword = {"scatter": "scatter", "composition" : "compo_plot"}

        data = read_input(self.args["<input_file>"])
        fig = getattr(pegasus.plotting, plot_type2keyword[self.args["<plot_type>"]])(data, **kwargs)

        output_file = self.args["<output_file>"]
        fig.savefig(output_file, dpi=int(self.args["--dpi"]))
        logger.info(f"{output_file} is generated.")<|MERGE_RESOLUTION|>--- conflicted
+++ resolved
@@ -76,13 +76,9 @@
             "style": self.args["--style"],
         }
 
-<<<<<<< HEAD
-        print(kwargs["subplot_size"])
-=======
         for key in ["nrows", "ncols", "subplot_size", "left", "bottom", "wspace", "hspace"]:
             if kwargs[key] is None:
                 del kwargs["nrows"]
->>>>>>> 52dee4b9
 
         plot_type2keyword = {"scatter": "scatter", "composition" : "compo_plot"}
 
