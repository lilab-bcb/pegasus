--- conflicted
+++ resolved
@@ -5,11 +5,8 @@
 import scipy.optimize as so
 
 from pegasusio import MultimodalData, UnimodalData
-<<<<<<< HEAD
 from pegasus.tools import eff_n_jobs
-=======
 from pegasus.tools import SimpleGoodTuring
->>>>>>> f6d56b4b
 from anndata import AnnData
 from scipy.special import loggamma
 from scipy.sparse import coo_matrix
@@ -61,14 +58,10 @@
         df_droplets.loc[df_droplets["n_counts"] <= thresh_low].index.values
     )
     G = X[idx_low, :]
-<<<<<<< HEAD
+
     ambient_profile = G.sum(axis=0).A1
-    ambient_proportion = _simple_good_turing(ambient_profile)
-=======
-    ambient_profile = G.sum(axis=0)
     sgt = SimpleGoodTuring(ambient_profile)
     ambient_proportion = sgt.get_proportions()
->>>>>>> f6d56b4b
 
     if not alpha:
         alpha = _estimate_alpha(G, ambient_proportion)
