import numpy as np
import pandas as pd
import seaborn as sns
import matplotlib.pyplot as plt

from scipy.sparse import issparse
from pandas.api.types import is_numeric_dtype, is_list_like, is_categorical

from scipy.stats import zscore
from sklearn.metrics import adjusted_mutual_info_score
from natsort import natsorted
from matplotlib import rcParams


import anndata
from pegasusio import UnimodalData, MultimodalData

from typing import List, Tuple, Union, Optional, Callable

import logging
logger = logging.getLogger(__name__)

from .plot_utils import _transform_basis, _get_nrows_and_ncols, _get_marker_size, _get_subplot_layouts, _get_legend_ncol, _get_palettes, RestrictionParser



def scatter(
    data: Union[MultimodalData, UnimodalData, anndata.AnnData],
    attrs: Union[str, List[str]],
    basis: Optional[str] = "umap",
    matkey: Optional[str] = None,
    alpha: Optional[Union[float, List[float]]] = 1.0,
    legend_loc: Optional[str] = "right margin",
    legend_fontsize: Optional[int] = None,
    apply_to_all: Optional[bool] = True,
    restrictions: Optional[List[str]] = None,
    palettes: Optional[str] = None,
    show_background: Optional[bool] = False,
    legend_ncol: Optional[str] = None,
    cmap: Optional[str] = "YlOrRd",
    vmin: Optional[float] = None,
    vmax: Optional[float] = None,
    nrows: Optional[int] = None,
    ncols: Optional[int] = None,
    subplot_size: Optional[Tuple[float, float]] = (4, 4),
    left: Optional[float] = 0.2,
    bottom: Optional[float] = 0.15,
    wspace: Optional[float] = 0.4,
    hspace: Optional[float] = 0.15,
    show: Optional[bool] = True,
    **others,
) -> plt.Figure:
    """
    attrs: can be either in data.obs or a gene name
    legend_loc can be either "right margin" or  "on data"
    Example:
    pg.scatter(data, 'umap', 'leiden_labels')
    fig = pg.scatter(data, 'tsne', ['louvain_labels', 'hdbscan_labels_soft'], nrows = 1, ncols = 2, alpha = 0.5, show = False)
    """
    if not is_list_like(attrs):
        attrs = [attrs]
    nattrs = len(attrs)
    if not is_list_like(alpha):
        alpha = [alpha] * nattrs
    if matkey is not None:
        data.select_matrix(matkey)

    x = data.obsm[f"X_{basis}"][:, 0]
    y = data.obsm[f"X_{basis}"][:, 1]

    basis = _transform_basis(basis)
    marker_size = _get_marker_size(x.size)
    nrows, ncols = _get_nrows_and_ncols(nattrs, nrows, ncols)
    fig, axes = _get_subplot_layouts(nrows=nrows, ncols=ncols, subplot_size=subplot_size, left=left, bottom=bottom, wspace=wspace, hspace=hspace, squeeze=False)

    if legend_loc is None:
        legend_loc = rcParams["legend.loc"]
    if legend_fontsize is None:
        legend_fontsize = rcParams["legend.fontsize"]

    restr_obj = RestrictionParser(restrictions)
    unsel = restr_obj.get_unsatisfied(data, apply_to_all)

    for i in range(nrows):
        for j in range(ncols):
            ax = axes[i, j]
            ax.grid(False)
            ax.set_xticks([])
            ax.set_yticks([])

            if i * ncols + j < nattrs:
                attr = attrs[i * ncols + j]
                alpha_value = alpha[i * ncols + j]

                if attr in data.obs:
                    values = data.obs[attr].values
                else:
                    try:
                        pos = data.var_names.get_loc(attr)
                    except KeyError:
                        raise KeyError(f"{attr} is neither in data.obs nor data.var_names!")
                    values = data.X[:, pos].toarray().ravel() if issparse(data.X) else data.X[:, pos]

                if is_numeric_dtype(values):
                    assert apply_to_all or (not restr_obj.contains(attr))
                    values[unsel] = 0 # 0 is good for both integer and float data types

                    img = ax.scatter(
                        x,
                        y,
                        c=values,
                        s=marker_size,
                        marker=".",
                        alpha=alpha_value,
                        edgecolors="none",
                        cmap=cmap,
                        vmin=vmin,
                        vmax=vmax,
                        rasterized=True,
                    )
                    left, bottom, width, height = ax.get_position().bounds
                    rect = [left + width * (1.0 + 0.05), bottom, width * 0.1, height]
                    ax_colorbar = fig.add_axes(rect)
                    fig.colorbar(img, cax=ax_colorbar)

                else:
                    labels = values.astype(str)
                    idx = restr_obj.get_unsatisfied_per_attr(labels, attr) if (not apply_to_all) and restr_obj.contains(attr) else unsel
                    labels[idx] = ""
                    labels = pd.Categorical(labels, categories=natsorted(np.unique(labels)))
                    label_size = labels.categories.size

                    palettes_list = _get_palettes(label_size, with_background=idx.sum() > 0, show_background=show_background) if palettes is None else np.array(palettes.split(","))

                    text_list = []
                    for k, cat in enumerate(labels.categories):
                        idx = labels == cat
                        kwargs = {"marker": ".", "alpha": alpha_value, "edgecolors": "none", "rasterized": True}

                        if legend_loc != "on data":
                            kwargs["label"] = cat
                        else:
                            text_list.append((np.median(x[idx]), np.median(y[idx]), cat))

                        ax.scatter(
                            x[idx],
                            y[idx],
                            c=palettes_list[k],
                            s=marker_size,
                            **kwargs,
                        )

                    if legend_loc == "right margin":
                        legend = ax.legend(
                            loc="center left",
                            bbox_to_anchor=(1, 0.5),
                            frameon=False,
                            fontsize=legend_fontsize,
                            ncol=_get_legend_ncol(label_size, legend_ncol),
                        )
                        for handle in legend.legendHandles:
                            handle.set_sizes([300.0])
                    elif legend_loc == "on data":
                        for px, py, txt in text_list:
                            ax.text(px, py, txt, fontsize=legend_fontsize, horizontalalignment="center", verticalalignment="center")

                ax.set_title(attr)
            else:
                ax.set_frame_on(False)

            if i == nrows - 1:
                ax.set_xlabel(f"{basis}1")
            if j == 0:
                ax.set_ylabel(f"{basis}2")

    return fig if not show else None


def scatter_groups(
    data: Union[MultimodalData, UnimodalData, anndata.AnnData],
    attr: str,
    group: str,
    basis: Optional[str] = "umap",
    matkey: Optional[str] = None,
    alpha: Optional[float] = 1.0,
    legend_fontsize: Optional[int] = None,
    show_full: Optional[bool] = True,
    categories: Optional[List[str]] = None,
    palettes: Optional[List[str]] = None,
    legend_ncol: Optional[str] = None,
    cmap: Optional[str] = "YlOrRd",
    vmin: Optional[float] = None,
    vmax: Optional[float] = None,
    nrows: Optional[int] = None,
    ncols: Optional[int] = None,
    subplot_size: Optional[Tuple[float, float]] = (4, 4),
    left: Optional[float] = 0.2,
    bottom: Optional[float] = 0.15,
    wspace: Optional[float] = 0.4,
    hspace: Optional[float] = 0.15,
    show: Optional[bool] = True,
    **others,
):
    """
    show_full: show the picture with all groups as the first plot.
    categories: if not None, use this to define new groups.
    ### Sample usage:
    ###    fig = plot_scatter_groups(data, 'louvain_labels', 'Individual', 'tsne', nrows = 2, ncols = 4, alpha = 0.5)
    """
    if matkey is not None:
        data.select_matrix(matkey)

    x = data.obsm[f"X_{basis}"][:, 0]
    y = data.obsm[f"X_{basis}"][:, 1]

    basis = _transform_basis(basis)
    marker_size = _get_marker_size(x.size)

    assert group in data.obs
    groups = data.obs[group].values
    if not is_categorical(groups):
        groups = pd.Categorical(groups, categories=natsorted(np.unique(groups)))

    df_g = pd.DataFrame()
    if show_full:
        df_g["All"] = np.ones(data.shape[0], dtype=bool)
    if categories is None:
        for cat in groups.categories:
            df_g[cat] = groups == cat
    else:
        cat_obj = RestrictionParser(categories)
        for key in restr_obj.get_attrs():
            df_g[key] = restr_ojb.get_satisfied_per_attr(groups, key)

    nrows, ncols = _get_nrows_and_ncols(df_g.shape[1], nrows, ncols)
    fig, axes = _get_subplot_layouts(nrows=nrows, ncols=ncols, subplot_size=subplot_size, left=left, bottom=bottom, wspace=wspace, hspace=hspace, squeeze=False)

    if legend_fontsize is None:
        legend_fontsize = rcParams["legend.fontsize"]


    if attr in data.obs:
        values = data.obs[attr].values
    else:
        try:
            pos = data.var_names.get_loc(attr)
        except KeyError:
            raise KeyError(f"{attr} is neither in data.obs nor data.var_names!")
        values = data.X[:, pos].toarray().ravel() if issparse(data.X) else data.X[:, pos]

    is_cat = is_categorical(values)
    if is_cat:
        labels = values
        label_size = labels.categories.size
        palettes = _get_palettes(label_size) if palettes is None else np.array(palettes.split(","))
        legend_ncol = _get_legend_ncol(label_size, legend_ncol)

    for i in range(nrows):
        for j in range(ncols):
            ax = axes[i, j]
            ax.grid(False)
            ax.set_xticks([])
            ax.set_yticks([])

            gid = i * ncols + j
            if gid < df_g.shape[1]:
                if is_cat:
                    for k, cat in enumerate(labels.categories):
                        idx = np.logical_and(df_g.iloc[:, gid].values, labels == cat)
                        ax.scatter(
                            x[idx],
                            y[idx],
                            c=palettes[k],
                            s=marker_size,
                            marker=".",
                            alpha=alpha,
                            edgecolors="none",
                            label=str(cat),
                            rasterized=True,
                        )

                    legend = ax.legend(
                        loc="center left",
                        bbox_to_anchor=(1, 0.5),
                        frameon=False,
                        fontsize=legend_fontsize,
                        ncol=legend_ncol,
                    )
                    for handle in legend.legendHandles:
                        handle.set_sizes([300.0])
                else:
                    idx_g = df_g.iloc[:, gid].values
                    img = ax.scatter(
                        x[idx_g],
                        y[idx_g],
                        s=marker_size,
                        c=values[idx_g],
                        marker=".",
                        alpha=alpha,
                        edgecolors="none",
                        cmap=cmap,
                        vmin=vmin,
                        vmax=vmax,
                        rasterized=True,
                    )
                    left, bottom, width, height = ax.get_position().bounds
                    rect = [left + width * (1.0 + 0.05), bottom, width * 0.1, height]
                    ax_colorbar = fig.add_axes(rect)
                    fig.colorbar(img, cax=ax_colorbar)

                ax.set_title(str(df_g.columns[gid]))
            else:
                ax.set_frame_on(False)

            if i == nrows - 1:
                ax.set_xlabel(basis + "1")
            if j == 0:
                ax.set_ylabel(basis + "2")

    return fig if not show else None


def compo_plot(
    data: Union[MultimodalData, UnimodalData, anndata.AnnData],
    xattr: str,
    yattr: str,
    style: Optional[str] = "frequency",
    restrictions: Optional[List[str]] = None,
    xlabel: Optional[str] = None,
    subplot_size: Optional[Tuple[float, float]] = (6, 4),
    left: Optional[float] = 0.15,
    bottom: Optional[float] = 0.15,
    wspace: Optional[float] = 0.3,
    hspace: Optional[float] = 0.15,
    show: Optional[bool] = True,
    **others,
):
    """Generate a composition plot, which shows the percentage of cells from each condition for every cluster.

    This function is used to generate composition plots, which are bar plots showing the cell compositions (from different conditions) for each cluster. This type of plots is useful to fast assess library quality and batch effects.

    Parameters
    ----------

    data : `AnnData` or `UnimodalData` or `MultimodalData` object
        Single cell expression data.
    xattr : `str`
        A string for the attribute used in x-axis, e.g. Donor.
    yattr: `str`
        A string for the attribute used in y-axis, e.g. Cell type.
    style: `str`, optional (default: `frequency`)
        Composition plot style. Can be either `frequency`, or 'normalized'. Within each cluster, the `frequency` style show the percentage of cells from each yattr over all cells in the xattr (stacked), the `normalized` style shows the percentage of cells from yattr in the xattr over all of cells from yattr for each yattr (not stacked).
    restrictions: `list[str]`, optional (default: None)
        This parameter is used to select a subset of data to plot.
    xlabel: `str`, optional (default None)
        X-axis label. If None, use xattr
    subplot_size: `tuple`, optional (default: `(6, 4)`)
        The plot size (width, height) in inches.
    left: `float`, optional (default: `0.15`)
        This parameter sets the figure's left margin as a fraction of subplot's width (left * subplot_size[0]).
    bottom: `float`, optional (default: `0.15`)
        This parameter sets the figure's bottom margin as a fraction of subplot's height (bottom * subplot_size[1]),
    wspace: `float`, optional (default: `0.3`)
        This parameter sets the width between subplots and also the figure's right margin as a fraction of subplot's width (wspace * subplot_size[0]).
    hspace: `float`, optional (defualt: `0.15`)
        This parameter sets the height between subplots and also the figure's top margin as a fraction of subplot's height (hspace * subplot_size[1]).

    Returns
    -------

    `Figure` object
        A `matplotlib.figure.Figure` object containing the composition plot if show == False

    Examples
    --------
    >>> fig = plotting.plot_composition(data, 'louvain_labels', 'Donor', style = 'normalized', stacked = False)
    """
    if xlabel is None:
        xlabel = xattr

    fig, ax = _get_subplot_layouts(nrows=1, ncols=1, subplot_size=subplot_size, left=left, bottom=bottom, wspace=wspace, hspace=hspace)

    restr_obj = RestrictionParser(restrictions)
    selected = restr_obj.get_satisfied(data)

    df = pd.crosstab(data.obs.loc[selected, xattr], data.obs.loc[selected, yattr])
    df = df.reindex(
        index=natsorted(df.index.values), columns=natsorted(df.columns.values)
    )

    if style == "frequency":
        df = df.div(df.sum(axis=1), axis=0) * 100.0
    else:
        assert style == "normalized"
        df = df.div(df.sum(axis=0), axis=1) * 100.0

    palettes = _get_palettes(df.shape[1])

    rot = None
    if len(max(df.index.astype(str), key=len)) < 5:
        rot = 0

    df.plot(
        kind = "bar",
        stacked = style == "frequency",
        legend = False,
        color = palettes,
        rot = rot,
        ax = ax,
    )

    ax.grid(False)
    ax.set_xlabel(xlabel)
    ax.set_ylabel("Percentage")
    ax.legend(loc="center left", bbox_to_anchor=(1.05, 0.5))

    return fig if not show else None


def violin(
    data: Union[MultimodalData, UnimodalData, anndata.AnnData],
    keys: Union[str, List[str]],
    groupby: str,
    matkey: Optional[str] = None,
    stripplot: Optional[bool] = True,
    subplot_size: Optional[Tuple[float, float]] = (2, 4),
    left: Optional[float] = 0.15,
    bottom: Optional[float] = 0.15,
    wspace: Optional[float] = 0.1,
    hspace: Optional[float] = 0.15,
    ylabel: Optional[str] = None,
    show: Optional[bool] = True,
    **others,
    ):
    """
    ### Sample usage:
    ###     cg = plot_violin_genes(data, 'louvain_labels', ['CD8A', 'CD4', 'CD3G', 'MS4A1', 'NCAM1', 'CD14', 'ITGAX', 'IL3RA', 'CD38', 'CD34', 'PPBP'], use_raw = True, title="markers")
    ###     cg.savefig("heatmap.png", bbox_inches='tight', dpi=600)
    """
    if matkey is None:
        data.select_matrix(matkey)

    nrows, ncols = (len(keys), 1)
    fig, axes = _get_subplot_layouts(nrows=nrows, ncols=ncols, subplot_size=subplot_size, left=left, bottom=bottom, wspace=wspace, hspace=hspace, squeeze=False)

    if not is_list_like(keys):
        keys = [keys]

    obs_keys = []
    genes = []

    for key in keys:
        if key in data.obs:
            assert is_numeric_dtype(data.obs[key])
            obs_keys.append(key)
        else:
            genes.append(key)

    df_list = [pd.DataFrame({"label": data.obs[groupby].values})]
    if len(obs_keys) > 0:
        df_list.append(data.obs[obs_keys])
    if len(genes) > 0:
        expr_mat = data[:, genes].X.toarray()
        df_list.append(pd.DataFrame(data=expr_mat, columns=genes))
    df = pd.concat(df_list, axis = 1)

    for i in range(nrows):
        ax = axes[i, 0]
        if stripplot:
            sns.stripplot(x="label", y=keys[i], data=df, ax=ax, size=2, color="k")
        sns.violinplot(x="label", y=keys[i], data=df, inner=None, linewidth=1, ax=ax, cut=0)
        ax.set_xlabel("")
        ax.set_ylabel(keys[i])
        ax.set_title(genes[idx])

    if ylabel is not None:
        plt.figtext(0.02, 0.5, ylabel, rotation="vertical", fontsize="xx-large")

    return fig if not show else None


<<<<<<< HEAD
# def heatmap(
#     data, cluster, genes, use_raw=False, showzscore=False, title="", cmap = ?, **kwargs
# ):
# ### Sample usage:
# ###     cg = plot_heatmap(data, 'louvain_labels', ['CD8A', 'CD4', 'CD3G', 'MS4A1', 'NCAM1', 'CD14', 'ITGAX', 'IL3RA', 'CD38', 'CD34', 'PPBP'], use_raw = True, title="markers")
# ###     cg.savefig("heatmap.png", bbox_inches='tight', dpi=600)

#     sns.set(font_scale=0.35)

#     adata = data.raw if use_raw else data
#     df = pd.DataFrame(adata[:, genes].X.toarray(), index=data.obs.index, columns=genes)
#     if showzscore:
#         df = df.apply(zscore, axis=0)

#     cluster_ids = as_category(data.obs[cluster])
#     idx = cluster_ids.argsort()
#     df = df.iloc[idx, :]  # organize df by category order
#     row_colors = np.zeros(df.shape[0], dtype=object)
#     palettes = get_palettes(cluster_ids.categories.size)

#     cluster_ids = cluster_ids[idx]
#     for k, cat in enumerate(cluster_ids.categories):
#         row_colors[np.isin(cluster_ids, cat)] = palettes[k]

#     cg = sns.clustermap(
#         data=df,
#         row_colors=row_colors,
#         row_cluster=False,
#         col_cluster=True,
#         linewidths=0,
#         yticklabels=[],
#         xticklabels=genes
#     )
#     cg.ax_heatmap.set_ylabel("")
#     # move the colorbar
#     cg.ax_row_dendrogram.set_visible(False)
#     dendro_box = cg.ax_row_dendrogram.get_position()
#     dendro_box.x0 = (dendro_box.x0 + 2 * dendro_box.x1) / 3
#     dendro_box.x1 = dendro_box.x0 + 0.02
#     cg.cax.set_position(dendro_box)
#     cg.cax.yaxis.set_ticks_position("left")
#     cg.cax.tick_params(labelsize=10)
#     # draw a legend for the cluster groups
#     cg.ax_col_dendrogram.clear()
#     for k, cat in enumerate(cluster_ids.categories):
#         cg.ax_col_dendrogram.bar(0, 0, color=palettes[k], label=cat, linewidth=0)
#     cg.ax_col_dendrogram.legend(loc="center", ncol=15, fontsize=10)
#     cg.ax_col_dendrogram.grid(False)
#     cg.ax_col_dendrogram.set_xticks([])
#     cg.ax_col_dendrogram.set_yticks([])

#     return cg


# def dotplot(
# ):
#     # Learn from scplot
=======
def heatmap(
    data, cluster, genes, use_raw=False, showzscore=False, title="", cmap = "Reds", **kwargs
):
### Sample usage:
###     cg = plot_heatmap(data, 'louvain_labels', ['CD8A', 'CD4', 'CD3G', 'MS4A1', 'NCAM1', 'CD14', 'ITGAX', 'IL3RA', 'CD38', 'CD34', 'PPBP'], use_raw = True, title="markers")
###     cg.savefig("heatmap.png", bbox_inches='tight', dpi=600)

    sns.set(font_scale=0.35)

    adata = data.raw if use_raw else data
    df = pd.DataFrame(adata[:, genes].X.toarray(), index=data.obs.index, columns=genes)
    if showzscore:
        df = df.apply(zscore, axis=0)

    cluster_ids = as_category(data.obs[cluster])
    idx = cluster_ids.argsort()
    df = df.iloc[idx, :]  # organize df by category order
    row_colors = np.zeros(df.shape[0], dtype=object)
    palettes = get_palettes(cluster_ids.categories.size)

    cluster_ids = cluster_ids[idx]
    for k, cat in enumerate(cluster_ids.categories):
        row_colors[np.isin(cluster_ids, cat)] = palettes[k]

    cg = sns.clustermap(
        data=df,
        row_colors=row_colors,
        row_cluster=False,
        col_cluster=True,
        linewidths=0,
        yticklabels=[],
        xticklabels=genes
    )
    cg.ax_heatmap.set_ylabel("")
    # move the colorbar
    cg.ax_row_dendrogram.set_visible(False)
    dendro_box = cg.ax_row_dendrogram.get_position()
    dendro_box.x0 = (dendro_box.x0 + 2 * dendro_box.x1) / 3
    dendro_box.x1 = dendro_box.x0 + 0.02
    cg.cax.set_position(dendro_box)
    cg.cax.yaxis.set_ticks_position("left")
    cg.cax.tick_params(labelsize=10)
    # draw a legend for the cluster groups
    cg.ax_col_dendrogram.clear()
    for k, cat in enumerate(cluster_ids.categories):
        cg.ax_col_dendrogram.bar(0, 0, color=palettes[k], label=cat, linewidth=0)
    cg.ax_col_dendrogram.legend(loc="center", ncol=15, fontsize=10)
    cg.ax_col_dendrogram.grid(False)
    cg.ax_col_dendrogram.set_xticks([])
    cg.ax_col_dendrogram.set_yticks([])

    return cg

#def __size_legend(size_min, size_max, dot_min, dot_max, size_tick_labels_format, size_ticks):
#    size_ticks_pixels = np.interp(size_ticks, (size_min, size_max), (dot_min, dot_max))
#    size_tick_labels = [size_tick_labels_format.format(x) for x in size_ticks]
#    points = hv.Points(
#        {'x': np.repeat(0.15, len(size_ticks)), 'y': np.arange(len(size_ticks), 0, -1),
#         'size': size_ticks_pixels},
#        vdims='size').opts(xaxis=None, color='black', yaxis=None, size=dim('size'))
#    labels = hv.Labels(
#        {'x': np.repeat(0.3, len(size_ticks)), 'y': np.arange(len(size_ticks), 0, -1),
#         'text': size_tick_labels},
#        ['x', 'y'], 'text').opts(text_align='left', text_font_size='9pt')
#    overlay = (points * labels)
#    overlay.opts(width=dot_max + 100, height=int(len(size_ticks) * (dot_max + 12)), xlim=(0, 1),
#        ylim=(0, len(size_ticks) + 1),
#        invert_yaxis=True, shared_axes=False, show_frame=False)
#    return overlay

def dotplot(
    data: Union[MultimodalData, UnimodalData, anndata.AnnData],
    keys: Union[str, List[str]],
    by: str,
    reduce_function: Callable[[np.ndarray], float] = np.mean,
    fraction_min: float = 0,
    fraction_max: float = None,
    dot_min: int = 0,
    dot_max: int = 20,
    cmap: Union[str, List[str], Tuple[str]] = 'Reds',
    sort_function: Callable[[pd.DataFrame], List[str]] = None,
    show: Optional[bool] = True,
    **kwds,
):
    """
    Generate a dot plot.
    """
    sns.set(font_scale=0.7, style='whitegrid')

    if not is_list_like(keys):
        keys = [keys]

    keywords = dict(cmap=cmap)
    keywords.update(kwds)

    from scipy.sparse import issparse
    X = data[:, keys].X
    if issparse(X):
        X = X.toarray()
    df = pd.DataFrame(data=X, columns=keys)
    df[by] = data.obs[by].values

    def non_zero(g):
        return np.count_nonzero(g) / g.shape[0]

    summarized_df = df.groupby(by).aggregate([reduce_function, non_zero])
    if sort_function is not None:
        row_indices = sort_function(summarized_df)
        summarized_df = summarized_df.iloc[row_indices]
    else:
        summarized_df = summarized_df.loc[natsorted(summarized_df.index, reverse=True)]

    mean_columns = []
    frac_columns = []
    for j in range(len(summarized_df.columns)):
        if j % 2 == 0:
            mean_columns.append(summarized_df.columns[j])
        else:
            frac_columns.append(summarized_df.columns[j])

    # Features on rows, by on rows
    fraction_df = summarized_df[frac_columns]
    mean_df = summarized_df[mean_columns]

    y, x = np.indices(mean_df.shape)
    y = y.flatten()
    x = x.flatten()
    fraction = fraction_df.values.flatten()
    if fraction_max is None:
        fraction_max = fraction.max()
    pixels = np.interp(fraction, (fraction_min, fraction_max), (dot_min, dot_max))
    pixels = pixels * 5
    summary_values = mean_df.values.flatten()
    xlabel = [keys[i] for i in range(len(keys))]
    ylabel = [str(summarized_df.index[i]) for i in range(len(summarized_df.index))]
    dotplot_df = pd.DataFrame(data=dict(x=x, y=y, value=summary_values, pixels=pixels, fraction=fraction,
            xlabel=np.array(xlabel)[x], ylabel=np.array(ylabel)[y]))

    #xticks = [(i, keys[i]) for i in range(len(keys))]
    #yticks = [(i, str(summarized_df.index[i])) for i in range(len(summarized_df.index))]
    xticks = keys
    yticks = summarized_df.index.map(str).values

    # note we take the max label string length as an approximation of width of labels in pixels
    width = int(np.ceil(((dot_max + 1) + 4) * len(xticks) + dotplot_df['ylabel'].str.len().max()) + dot_max + 100)
    height = int(np.ceil(((dot_max + 1) + 4) * len(yticks) + dotplot_df['xlabel'].str.len().max()) + 50)
    fig, ax = plt.subplots(figsize=(width / 100.0, height / 100.0), dpi=100)

    ax.scatter(x='x', y='y', c='value', s='pixels', data=dotplot_df, linewidth=0.5, edgecolors='black', **keywords)
    ax.set_ylabel(str(by))
    ax.set_xlabel('')
    ax.set_xlim(-1, len(xticks))
    ax.set_ylim(-1, len(yticks))
    ax.set_xticks(range(len(xticks)))
    ax.set_xticklabels(xticks)
    ax.set_yticks(range(len(summarized_df.index)))
    ax.set_yticklabels(yticks)
    plt.xticks(rotation=90)

    size_range = fraction_max - fraction_min
    if 0.3 < size_range <= 0.6:
        size_legend_step = 0.1
    elif size_range <= 0.3:
        size_legend_step = 0.05
    else:
        size_legend_step = 0.2

    size_ticks = np.arange(fraction_min if fraction_min > 0 or fraction_min > 0 else fraction_min + size_legend_step,
        fraction_max + size_legend_step, size_legend_step)
    #result = p + __size_legend(size_min=fraction_min, size_max=fraction_max, dot_min=dot_min, dot_max=dot_max,
    #    size_tick_labels_format='{:.0%}', size_ticks=size_ticks)
    #result.df = dotplot_df
>>>>>>> 06942017

    return fig if not show else None<|MERGE_RESOLUTION|>--- conflicted
+++ resolved
@@ -32,8 +32,8 @@
     alpha: Optional[Union[float, List[float]]] = 1.0,
     legend_loc: Optional[str] = "right margin",
     legend_fontsize: Optional[int] = None,
+    restrictions: Optional[List[str]] = None,
     apply_to_all: Optional[bool] = True,
-    restrictions: Optional[List[str]] = None,
     palettes: Optional[str] = None,
     show_background: Optional[bool] = False,
     legend_ncol: Optional[str] = None,
@@ -50,6 +50,45 @@
     show: Optional[bool] = True,
     **others,
 ) -> plt.Figure:
+    """Generate scatter plots for different attributes
+
+    Parameters
+    ----------
+    data: ``pegasusio.MultimodalData``
+       Use current selected modality in data.
+    attrs: ``str`` or ``List[str]``
+        Color scatter plots by attrs. Each attribute in attrs should be one key in data.obs or data.var_names (e.g. one gene). If one attribute is categorical, a palette will be used to color each category separately. Otherwise, a color map will be used.
+    basis: ``str``, optional, default: ``umap``
+        Basis to be used to generate scatter plots. Can be either 'umap', 'tsne', 'fitsne', 'fle', 'net_tsne', 'net_fitsne', 'net_umap' or 'net_fle'.
+    matkey: ``str``, optional, default: None
+        If matkey is set, select matrix with matkey as keyword in the current modality.
+    alpha: ``float`` or ``List[float], optional, default: ``1.0``
+        Alpha value for blending, from 0.0 (transparent) to 1.0 (opaque). If this is a list, the length must match attrs, which means we set a separate alpha value for each attribute.        
+    legend_loc: ``str``, optional, default: ``right margin``
+        Legend location. Can be either "right margin" or "on data".
+    legend_fontsize: ``int``, optional, default: None
+        Legend fontsize. If None, use matplotlib.rcParams["legend.fontsize"].
+    restrictions: ``List[str]``, optional, default: None
+
+    Returns
+    -------
+    ``None``
+
+    Update ``data.obs``:
+
+        * ``n_genes``: Total number of genes for each cell.
+        * ``n_counts``: Total number of counts for each cell.
+        * ``percent_mito``: Percent of mitochondrial genes for each cell.
+        * ``passed_qc``: Boolean type indicating if a cell passes the QC process based on the QC metrics.
+        * ``demux_type``: this column might be deleted if select_singlets is on.
+
+    Examples
+    --------
+    >>> pg.qc_metrics(data)
+    """
+
+
+
     """
     attrs: can be either in data.obs or a gene name
     legend_loc can be either "right margin" or  "on data"
@@ -479,65 +518,6 @@
     return fig if not show else None
 
 
-<<<<<<< HEAD
-# def heatmap(
-#     data, cluster, genes, use_raw=False, showzscore=False, title="", cmap = ?, **kwargs
-# ):
-# ### Sample usage:
-# ###     cg = plot_heatmap(data, 'louvain_labels', ['CD8A', 'CD4', 'CD3G', 'MS4A1', 'NCAM1', 'CD14', 'ITGAX', 'IL3RA', 'CD38', 'CD34', 'PPBP'], use_raw = True, title="markers")
-# ###     cg.savefig("heatmap.png", bbox_inches='tight', dpi=600)
-
-#     sns.set(font_scale=0.35)
-
-#     adata = data.raw if use_raw else data
-#     df = pd.DataFrame(adata[:, genes].X.toarray(), index=data.obs.index, columns=genes)
-#     if showzscore:
-#         df = df.apply(zscore, axis=0)
-
-#     cluster_ids = as_category(data.obs[cluster])
-#     idx = cluster_ids.argsort()
-#     df = df.iloc[idx, :]  # organize df by category order
-#     row_colors = np.zeros(df.shape[0], dtype=object)
-#     palettes = get_palettes(cluster_ids.categories.size)
-
-#     cluster_ids = cluster_ids[idx]
-#     for k, cat in enumerate(cluster_ids.categories):
-#         row_colors[np.isin(cluster_ids, cat)] = palettes[k]
-
-#     cg = sns.clustermap(
-#         data=df,
-#         row_colors=row_colors,
-#         row_cluster=False,
-#         col_cluster=True,
-#         linewidths=0,
-#         yticklabels=[],
-#         xticklabels=genes
-#     )
-#     cg.ax_heatmap.set_ylabel("")
-#     # move the colorbar
-#     cg.ax_row_dendrogram.set_visible(False)
-#     dendro_box = cg.ax_row_dendrogram.get_position()
-#     dendro_box.x0 = (dendro_box.x0 + 2 * dendro_box.x1) / 3
-#     dendro_box.x1 = dendro_box.x0 + 0.02
-#     cg.cax.set_position(dendro_box)
-#     cg.cax.yaxis.set_ticks_position("left")
-#     cg.cax.tick_params(labelsize=10)
-#     # draw a legend for the cluster groups
-#     cg.ax_col_dendrogram.clear()
-#     for k, cat in enumerate(cluster_ids.categories):
-#         cg.ax_col_dendrogram.bar(0, 0, color=palettes[k], label=cat, linewidth=0)
-#     cg.ax_col_dendrogram.legend(loc="center", ncol=15, fontsize=10)
-#     cg.ax_col_dendrogram.grid(False)
-#     cg.ax_col_dendrogram.set_xticks([])
-#     cg.ax_col_dendrogram.set_yticks([])
-
-#     return cg
-
-
-# def dotplot(
-# ):
-#     # Learn from scplot
-=======
 def heatmap(
     data, cluster, genes, use_raw=False, showzscore=False, title="", cmap = "Reds", **kwargs
 ):
@@ -591,22 +571,6 @@
 
     return cg
 
-#def __size_legend(size_min, size_max, dot_min, dot_max, size_tick_labels_format, size_ticks):
-#    size_ticks_pixels = np.interp(size_ticks, (size_min, size_max), (dot_min, dot_max))
-#    size_tick_labels = [size_tick_labels_format.format(x) for x in size_ticks]
-#    points = hv.Points(
-#        {'x': np.repeat(0.15, len(size_ticks)), 'y': np.arange(len(size_ticks), 0, -1),
-#         'size': size_ticks_pixels},
-#        vdims='size').opts(xaxis=None, color='black', yaxis=None, size=dim('size'))
-#    labels = hv.Labels(
-#        {'x': np.repeat(0.3, len(size_ticks)), 'y': np.arange(len(size_ticks), 0, -1),
-#         'text': size_tick_labels},
-#        ['x', 'y'], 'text').opts(text_align='left', text_font_size='9pt')
-#    overlay = (points * labels)
-#    overlay.opts(width=dot_max + 100, height=int(len(size_ticks) * (dot_max + 12)), xlim=(0, 1),
-#        ylim=(0, len(size_ticks) + 1),
-#        invert_yaxis=True, shared_axes=False, show_frame=False)
-#    return overlay
 
 def dotplot(
     data: Union[MultimodalData, UnimodalData, anndata.AnnData],
@@ -710,6 +674,5 @@
     #result = p + __size_legend(size_min=fraction_min, size_max=fraction_max, dot_min=dot_min, dot_max=dot_max,
     #    size_tick_labels_format='{:.0%}', size_ticks=size_ticks)
     #result.df = dotplot_df
->>>>>>> 06942017
 
     return fig if not show else None