import numpy as np
import pandas as pd
import seaborn as sns
import matplotlib.pyplot as plt

from scipy.sparse import issparse
from pandas.api.types import is_numeric_dtype, is_list_like, is_categorical

from scipy.stats import zscore
from sklearn.metrics import adjusted_mutual_info_score
from natsort import natsorted
from matplotlib import rcParams


import anndata
from pegasusio import UnimodalData, MultimodalData

from typing import List, Tuple, Union, Optional

import logging
logger = logging.getLogger(__name__)

from .plot_utils import _transform_basis, _get_nrows_and_ncols, _get_marker_size, _get_subplot_layouts, _get_legend_ncol, _get_palettes, RestrictionParser



def scatter(
    data: Union[MultimodalData, UnimodalData, anndata.AnnData],
    attrs: Union[str, List[str]],
    basis: Optional[str] = "umap",
    matkey: Optional[str] = None,
    alpha: Optional[Union[float, List[float]]] = 1.0,
    legend_loc: Optional[str] = "right margin",
    legend_fontsize: Optional[int] = None,
    apply_to_all: Optional[bool] = True,
    restrictions: Optional[List[str]] = None,
    palettes: Optional[str] = None,
    show_background: Optional[bool] = False,
    legend_ncol: Optional[str] = None,
    cmap: Optional[str] = "YlOrRd",
    vmin: Optional[float] = None,
    vmax: Optional[float] = None,
    nrows: Optional[int] = None,
    ncols: Optional[int] = None,
    subplot_size: Optional[Tuple[float, float]] = (4, 4),
    left: Optional[float] = 0.2,
    bottom: Optional[float] = 0.15,
    wspace: Optional[float] = 0.4,
    hspace: Optional[float] = 0.15,
    show: Optional[bool] = True,
    **others,
) -> plt.Figure:
    """
    attrs: can be either in data.obs or a gene name
    legend_loc can be either "right margin" or  "on data"
    Example:
    pg.scatter(data, 'umap', 'leiden_labels')
    fig = pg.scatter(data, 'tsne', ['louvain_labels', 'hdbscan_labels_soft'], nrows = 1, ncols = 2, alpha = 0.5, show = False)
    """
    if not is_list_like(attrs):
        attrs = [attrs]
    nattrs = len(attrs)
    if not is_list_like(alpha):
        alpha = [alpha] * nattrs
    if matkey is not None:
        data.select_matrix(matkey)

    x = data.obsm[f"X_{basis}"][:, 0]
    y = data.obsm[f"X_{basis}"][:, 1]

    basis = _transform_basis(basis)
    marker_size = _get_marker_size(x.size)
    nrows, ncols = _get_nrows_and_ncols(nattrs, nrows, ncols)
    fig, axes = _get_subplot_layouts(nrows=nrows, ncols=ncols, subplot_size=subplot_size, left=left, bottom=bottom, wspace=wspace, hspace=hspace, squeeze=False)

    if legend_loc is None:
        legend_loc = rcParams["legend.loc"]
    if legend_fontsize is None:
        legend_fontsize = rcParams["legend.fontsize"]

    restr_obj = RestrictionParser(restrictions)
    unsel = restr_obj.get_unsatisfied(data, apply_to_all)

    for i in range(nrows):
        for j in range(ncols):
            ax = axes[i, j]
            ax.grid(False)
            ax.set_xticks([])
            ax.set_yticks([])

            if i * ncols + j < nattrs:
                attr = attrs[i * ncols + j]
                alpha_value = alpha[i * ncols + j]

                if attr in data.obs:
                    values = data.obs[attr].values
                else:
                    try:
                        pos = data.var_names.get_loc(attr)
                    except KeyError:
                        raise KeyError(f"{attr} is neither in data.obs nor data.var_names!")
                    values = data.X[:, pos].toarray().ravel() if issparse(data.X) else data.X[:, pos]

                if is_numeric_dtype(values):
                    assert apply_to_all or (not restr_obj.contains(attr))
                    values[unsel] = 0 # 0 is good for both integer and float data types

                    img = ax.scatter(
                        x,
                        y,
                        c=values,
                        s=marker_size,
                        marker=".",
                        alpha=alpha_value,
                        edgecolors="none",
                        cmap=cmap,
                        vmin=vmin,
                        vmax=vmax,
                        rasterized=True,
                    )
                    left, bottom, width, height = ax.get_position().bounds
                    rect = [left + width * (1.0 + 0.05), bottom, width * 0.1, height]
                    ax_colorbar = fig.add_axes(rect)
                    fig.colorbar(img, cax=ax_colorbar)

                else:
                    labels = values.astype(str)
                    idx = restr_obj.get_unsatisfied_per_attr(labels, attr) if (not apply_to_all) and restr_obj.contains(attr) else unsel
                    labels[idx] = ""
                    labels = pd.Categorical(labels, categories=natsorted(np.unique(labels)))
                    label_size = labels.categories.size

                    palettes_list = _get_palettes(label_size, with_background=idx.sum() > 0, show_background=show_background) if palettes is None else np.array(palettes.split(","))

                    text_list = []
                    for k, cat in enumerate(labels.categories):
                        idx = labels == cat
                        kwargs = {"marker": ".", "alpha": alpha_value, "edgecolors": "none", "rasterized": True}

                        if legend_loc != "on data":
                            kwargs["label"] = cat
                        else:
                            text_list.append((np.median(x[idx]), np.median(y[idx]), cat))

                        ax.scatter(
                            x[idx],
                            y[idx],
                            c=palettes_list[k],
                            s=marker_size,
                            **kwargs,
                        )

                    if legend_loc == "right margin":
                        legend = ax.legend(
                            loc="center left",
                            bbox_to_anchor=(1, 0.5),
                            frameon=False,
                            fontsize=legend_fontsize,
                            ncol=_get_legend_ncol(label_size, legend_ncol),
                        )
                        for handle in legend.legendHandles:
                            handle.set_sizes([300.0])
                    elif legend_loc == "on data":
                        for px, py, txt in text_list:
                            ax.text(px, py, txt, fontsize=legend_fontsize, horizontalalignment="center", verticalalignment="center")

                ax.set_title(attr)
            else:
                ax.set_frame_on(False)

            if i == nrows - 1:
                ax.set_xlabel(f"{basis}1")
            if j == 0:
                ax.set_ylabel(f"{basis}2")

    return fig if not show else None


def scatter_groups(
    data: Union[MultimodalData, UnimodalData, anndata.AnnData],
    attr: str,
    group: str,
    basis: Optional[str] = "umap",
    matkey: Optional[str] = None,
    alpha: Optional[float] = 1.0,
    legend_fontsize: Optional[int] = None,
    show_full: Optional[bool] = True,
    categories: Optional[List[str]] = None,
    palettes: Optional[List[str]] = None,
    legend_ncol: Optional[str] = None,
    cmap: Optional[str] = "YlOrRd",
    vmin: Optional[float] = None,
    vmax: Optional[float] = None,
    nrows: Optional[int] = None,
    ncols: Optional[int] = None,
    subplot_size: Optional[Tuple[float, float]] = (4, 4),
    left: Optional[float] = 0.2,
    bottom: Optional[float] = 0.15,
    wspace: Optional[float] = 0.4,
    hspace: Optional[float] = 0.15,
    show: Optional[bool] = True,
    **others,
):
    """
    show_full: show the picture with all groups as the first plot.
    categories: if not None, use this to define new groups.
    ### Sample usage:
    ###    fig = plot_scatter_groups(data, 'louvain_labels', 'Individual', 'tsne', nrows = 2, ncols = 4, alpha = 0.5)
    """
    if matkey is not None:
        data.select_matrix(matkey)

    x = data.obsm[f"X_{basis}"][:, 0]
    y = data.obsm[f"X_{basis}"][:, 1]

    basis = _transform_basis(basis)
    marker_size = _get_marker_size(x.size)

    assert group in data.obs
    groups = data.obs[group].values
    if not is_categorical(groups):
        groups = pd.Categorical(groups, categories=natsorted(np.unique(groups)))

    df_g = pd.DataFrame()
    if show_full:
        df_g["All"] = np.ones(data.shape[0], dtype=bool)
    if categories is None:
        for cat in groups.categories:
            df_g[cat] = groups == cat
    else:
        cat_obj = RestrictionParser(categories)
        for key in restr_obj.get_attrs():
            df_g[key] = restr_ojb.get_satisfied_per_attr(groups, key)

    nrows, ncols = _get_nrows_and_ncols(df_g.shape[1], nrows, ncols)
    fig, axes = _get_subplot_layouts(nrows=nrows, ncols=ncols, subplot_size=subplot_size, left=left, bottom=bottom, wspace=wspace, hspace=hspace, squeeze=False)

    if legend_fontsize is None:
        legend_fontsize = rcParams["legend.fontsize"]


    if attr in data.obs:
        values = data.obs[attr].values
    else:
        try:
            pos = data.var_names.get_loc(attr)
        except KeyError:
            raise KeyError(f"{attr} is neither in data.obs nor data.var_names!")
        values = data.X[:, pos].toarray().ravel() if issparse(data.X) else data.X[:, pos]

    is_cat = is_categorical(values)
    if is_cat:
        labels = values
        label_size = labels.categories.size
        palettes = _get_palettes(label_size) if palettes is None else np.array(palettes.split(","))
        legend_ncol = _get_legend_ncol(label_size, legend_ncol)

    for i in range(nrows):
        for j in range(ncols):
            ax = axes[i, j]
            ax.grid(False)
            ax.set_xticks([])
            ax.set_yticks([])

            gid = i * ncols + j
            if gid < df_g.shape[1]:
                if is_cat:
                    for k, cat in enumerate(labels.categories):
                        idx = np.logical_and(df_g.iloc[:, gid].values, labels == cat)
                        ax.scatter(
                            x[idx],
                            y[idx],
                            c=palettes[k],
                            s=marker_size,
                            marker=".",
                            alpha=alpha,
                            edgecolors="none",
                            label=str(cat),
                            rasterized=True,
                        )

                    legend = ax.legend(
                        loc="center left",
                        bbox_to_anchor=(1, 0.5),
                        frameon=False,
                        fontsize=legend_fontsize,
                        ncol=legend_ncol,
                    )
                    for handle in legend.legendHandles:
                        handle.set_sizes([300.0])
                else:
                    idx_g = df_g.iloc[:, gid].values
                    img = ax.scatter(
                        x[idx_g],
                        y[idx_g],
                        s=marker_size,
                        c=values[idx_g],
                        marker=".",
                        alpha=alpha,
                        edgecolors="none",
                        cmap=cmap,
                        vmin=vmin,
                        vmax=vmax,
                        rasterized=True,
                    )
                    left, bottom, width, height = ax.get_position().bounds
                    rect = [left + width * (1.0 + 0.05), bottom, width * 0.1, height]
                    ax_colorbar = fig.add_axes(rect)
                    fig.colorbar(img, cax=ax_colorbar)

                ax.set_title(str(df_g.columns[gid]))
            else:
                ax.set_frame_on(False)

            if i == nrows - 1:
                ax.set_xlabel(basis + "1")
            if j == 0:
                ax.set_ylabel(basis + "2")

    return fig if not show else None


<<<<<<< HEAD
def compo_plot(
    data: Union[MultimodalData, UnimodalData, anndata.AnnData],
    xattr: str,
    yattr: str,
    style: Optional[str] = "frequency",
    restrictions: Optional[List[str]] = None,
    xlabel: Optional[str] = None,
    subplot_size: Optional[Tuple[float, float]] = (6, 4),
    left: Optional[float] = 0.15,
    bottom: Optional[float] = 0.15,
    wspace: Optional[float] = 0.3,
    hspace: Optional[float] = 0.15,
    show: Optional[bool] = True,
    **others,
):
    """Generate a composition plot, which shows the percentage of cells from each condition for every cluster.
    
    This function is used to generate composition plots, which are bar plots showing the cell compositions (from different conditions) for each cluster. This type of plots is useful to fast assess library quality and batch effects.

    Parameters
    ----------

    data : `AnnData` or `UnimodalData` or `MultimodalData` object
        Single cell expression data.
    xattr : `str`
        A string for the attribute used in x-axis, e.g. Donor.
    yattr: `str`
        A string for the attribute used in y-axis, e.g. Cell type.
    style: `str`, optional (default: `frequency`)
        Composition plot style. Can be either `frequency`, or 'normalized'. Within each cluster, the `frequency` style show the percentage of cells from each yattr over all cells in the xattr (stacked), the `normalized` style shows the percentage of cells from yattr in the xattr over all of cells from yattr for each yattr (not stacked). 
    restrictions: `list[str]`, optional (default: None)
        This parameter is used to select a subset of data to plot.
    xlabel: `str`, optional (default None)
        X-axis label. If None, use xattr
    subplot_size: `tuple`, optional (default: `(6, 4)`)
        The plot size (width, height) in inches.
    left: `float`, optional (default: `0.15`)
        This parameter sets the figure's left margin as a fraction of subplot's width (left * subplot_size[0]).
    bottom: `float`, optional (default: `0.15`)
        This parameter sets the figure's bottom margin as a fraction of subplot's height (bottom * subplot_size[1]),
    wspace: `float`, optional (default: `0.3`)
        This parameter sets the width between subplots and also the figure's right margin as a fraction of subplot's width (wspace * subplot_size[0]).
    hspace: `float`, optional (defualt: `0.15`)
        This parameter sets the height between subplots and also the figure's top margin as a fraction of subplot's height (hspace * subplot_size[1]).
    
    Returns
    -------

    `Figure` object
        A `matplotlib.figure.Figure` object containing the composition plot if show == False

    Examples
    --------
    >>> fig = plotting.plot_composition(data, 'louvain_labels', 'Donor', style = 'normalized', stacked = False)
    """
    if xlabel is None:
        xlabel = xattr

    fig, ax = _get_subplot_layouts(nrows=1, ncols=1, subplot_size=subplot_size, left=left, bottom=bottom, wspace=wspace, hspace=hspace)

    restr_obj = RestrictionParser(restrictions)
    selected = restr_obj.get_satisfied(data)

    df = pd.crosstab(data.obs.loc[selected, xattr], data.obs.loc[selected, yattr])
    df = df.reindex(
        index=natsorted(df.index.values), columns=natsorted(df.columns.values)
    )

    if style == "frequency":
        df = df.div(df.sum(axis=1), axis=0) * 100.0
    else:
        assert style == "normalized"
        df = df.div(df.sum(axis=0), axis=1) * 100.0

    palettes = _get_palettes(df.shape[1])

    rot = None
    if len(max(df.index.astype(str), key=len)) < 5:
        rot = 0

    df.plot(
        kind = "bar",
        stacked = style == "frequency",
        legend = False,
        color = palettes,
        rot = rot,
        ax = ax,
    )

    ax.grid(False)
    ax.set_xlabel(xlabel)
    ax.set_ylabel("Percentage")
    ax.legend(loc="center left", bbox_to_anchor=(1.05, 0.5))

    return fig if not show else None


def violin(
    data: Union[MultimodalData, UnimodalData, anndata.AnnData],
    keys: Union[str, List[str]],
    groupby: str,
    matkey: Optional[str] = None,
    stripplot: Optional[bool] = True,
    subplot_size: Optional[Tuple[float, float]] = (2, 4),
    left: Optional[float] = 0.15,
    bottom: Optional[float] = 0.15,
    wspace: Optional[float] = 0.1,
    hspace: Optional[float] = 0.15,
    ylabel: Optional[str] = None,
    show: Optional[bool] = True,
    **others,
    ):
    """
    ### Sample usage:
    ###     cg = plot_violin_genes(data, 'louvain_labels', ['CD8A', 'CD4', 'CD3G', 'MS4A1', 'NCAM1', 'CD14', 'ITGAX', 'IL3RA', 'CD38', 'CD34', 'PPBP'], use_raw = True, title="markers")
    ###     cg.savefig("heatmap.png", bbox_inches='tight', dpi=600)
    """
    if matkey is None:
        data.select_matrix(matkey)

    nrows, ncols = (len(keys), 1)
    fig, axes = _get_subplot_layouts(nrows=nrows, ncols=ncols, subplot_size=subplot_size, left=left, bottom=bottom, wspace=wspace, hspace=hspace, squeeze=False)

    if not is_list_like(keys):
        keys = [keys]

    obs_keys = []
    genes = []

    for key in keys:
        if key in data.obs:
            assert is_numeric_dtype(data.obs[key])
            obs_keys.append(key)
        else:
            genes.append(key)

    df_list = [pd.DataFrame({"label": data.obs[groupby].values})]
    if len(obs_keys) > 0:
        df_list.append(data.obs[obs_keys])
    if len(genes) > 0:
        expr_mat = data[:, genes].X.toarray()
        df_list.append(pd.DataFrame(data=expr_mat, columns=genes))
    df = pd.concat(df_list, axis = 1)

    for i in range(nrows):
        ax = axes[i, 0]
        if stripplot:
            sns.stripplot(x="label", y=keys[i], data=df, ax=ax, size=2, color="k")
        sns.violinplot(x="label", y=keys[i], data=df, inner=None, linewidth=1, ax=ax, cut=0)
        ax.set_xlabel("")
        ax.set_ylabel(keys[i])
        ax.set_title(genes[idx])
    
    if ylabel is not None:
        plt.figtext(0.02, 0.5, ylabel, rotation="vertical", fontsize="xx-large")
    
    return fig if not show else None


def heatmap(
    data, cluster, genes, use_raw=False, showzscore=False, title="", cmap = ?, **kwargs
):
### Sample usage:
###     cg = plot_heatmap(data, 'louvain_labels', ['CD8A', 'CD4', 'CD3G', 'MS4A1', 'NCAM1', 'CD14', 'ITGAX', 'IL3RA', 'CD38', 'CD34', 'PPBP'], use_raw = True, title="markers")
###     cg.savefig("heatmap.png", bbox_inches='tight', dpi=600)

    sns.set(font_scale=0.35)

    adata = data.raw if use_raw else data
    df = pd.DataFrame(adata[:, genes].X.toarray(), index=data.obs.index, columns=genes)
    if showzscore:
        df = df.apply(zscore, axis=0)

    cluster_ids = as_category(data.obs[cluster])
    idx = cluster_ids.argsort()
    df = df.iloc[idx, :]  # organize df by category order
    row_colors = np.zeros(df.shape[0], dtype=object)
    palettes = get_palettes(cluster_ids.categories.size)

    cluster_ids = cluster_ids[idx]
    for k, cat in enumerate(cluster_ids.categories):
        row_colors[np.isin(cluster_ids, cat)] = palettes[k]

    cg = sns.clustermap(
        data=df,
        row_colors=row_colors,
        row_cluster=False,
        col_cluster=True,
        linewidths=0,
        yticklabels=[],
        xticklabels=genes
    )
    cg.ax_heatmap.set_ylabel("")
    # move the colorbar
    cg.ax_row_dendrogram.set_visible(False)
    dendro_box = cg.ax_row_dendrogram.get_position()
    dendro_box.x0 = (dendro_box.x0 + 2 * dendro_box.x1) / 3
    dendro_box.x1 = dendro_box.x0 + 0.02
    cg.cax.set_position(dendro_box)
    cg.cax.yaxis.set_ticks_position("left")
    cg.cax.tick_params(labelsize=10)
    # draw a legend for the cluster groups
    cg.ax_col_dendrogram.clear()
    for k, cat in enumerate(cluster_ids.categories):
        cg.ax_col_dendrogram.bar(0, 0, color=palettes[k], label=cat, linewidth=0)
    cg.ax_col_dendrogram.legend(loc="center", ncol=15, fontsize=10)
    cg.ax_col_dendrogram.grid(False)
    cg.ax_col_dendrogram.set_xticks([])
    cg.ax_col_dendrogram.set_yticks([])

    return cg


def dotplot(
):
    # Learn from scplot

=======
# def plot_composition(
#     data,
#     cluster,
#     attr,
#     style="frequency",
#     stacked=True,
#     logy=False,
#     subplot_size=(6, 4),
#     left=0.15,
#     bottom=None,
#     wspace=0.3,
#     hspace=None,
#     restrictions=[],
#     **others,
# ):
#     """Generate a composition plot, which shows the percentage of cells from each condition for every cluster.

#     This function is used to generate composition plots, which are bar plots showing the cell compositions (from different conditions) for each cluster. This type of plots is useful to fast assess library quality and batch effects.

#     Parameters
#     ----------

#     data : `AnnData` or `UnimodalData` or `MultimodalData` object
#         Single cell expression data as an anndata object.
#     cluster : `str`
#         A string represents cluster labels, e.g. louvain_labels.
#     attr: `str`
#         A sample attribute representing the condition, e.g. Donor.
#     style: `str`, optional (default: `frequency`)
#         Composition plot style. Can be either `frequency`, `count`, or 'normalized'. Within each cluster, the `frequency` style show the ratio of cells from each condition over all cells in the cluster, the `count` style just shows the number of cells from each condition, the `normalized` style shows the percentage of cells from the condition in this cluster over the total number of cells from the condition for each condition.
#     stacked: `bool`, optional (default: `True`)
#         If stack the bars from each condition.
#     logy: `bool`, optional (default: `False`)
#         If show the y-axis in log10 scale
#     subplot_size: `tuple`, optional (default: `(6, 4)`)
#         The plot size (width, height) in inches.
#     left: `float`, optional (default: `0.15`)
#         This parameter sets the figure's left margin as a fraction of subplot's width (left * subplot_size[0]).
#     bottom: `float`, optional (default: `0.15`)
#         This parameter sets the figure's bottom margin as a fraction of subplot's height (bottom * subplot_size[1]),
#     wspace: `float`, optional (default: `0.2`)
#         This parameter sets the width between subplots and also the figure's right margin as a fraction of subplot's width (wspace * subplot_size[0]).
#     hspace: `float`, optional (defualt: `0.15`)
#         This parameter sets the height between subplots and also the figure's top margin as a fraction of subplot's height (hspace * subplot_size[1]).
#     restrictions: `list[str]`, optional (default: `[]`)
#         This parameter is used to select a subset of data to plot.

#     Returns
#     -------

#     `Figure` object
#         A `matplotlib.figure.Figure` object containing the composition plot.

#     Examples
#     --------
#     >>> fig = plotting.plot_composition(data, 'louvain_labels', 'Donor', style = 'normalized', stacked = False)
#     """

#     kwargs = set_up_kwargs(subplot_size, left, bottom, wspace, hspace)
#     fig, ax = get_subplot_layouts(**kwargs)

#     restr_obj = RestrictionParser(restrictions)
#     selected = restr_obj.get_satisfied(data)

#     df = pd.crosstab(data.obs.loc[selected, cluster], data.obs.loc[selected, attr])
#     df = df.reindex(
#         index=natsorted(df.index.values), columns=natsorted(df.columns.values)
#     )
#     # df = df.reindex(index = natsorted(df.index.values), columns = ['singlet', 'doublet', 'unknown'])

#     if style == "frequency":
#         df = df.div(df.sum(axis=1), axis=0) * 100.0
#     elif style == "normalized":
#         df = df.div(df.sum(axis=0), axis=1) * 100.0

#     palettes = get_palettes(df.shape[1])

#     rot = None
#     if len(max(df.index.astype(str), key=len)) < 5:
#         rot = 0

#     if logy and not stacked:
#         df_sum = df.sum(axis=1)
#         df_new = df.cumsum(axis=1)
#         df_new = 10 ** df_new.div(df_sum, axis=0).mul(np.log10(df_sum), axis=0)
#         df = df_new.diff(axis=1).fillna(value=df_new.iloc[:, 0:1], axis=1)
#         df.plot(
#             kind="bar",
#             stacked=False,
#             legend=False,
#             logy=True,
#             ylim=(1.01, df_sum.max() * 1.7),
#             color=palettes,
#             rot=rot,
#             ax=ax,
#         )
#     else:
#         df.plot(
#             kind="bar",
#             stacked=stacked,
#             legend=False,
#             logy=logy,
#             color=palettes,
#             rot=rot,
#             ax=ax,
#         )

#     ax.grid(False)
#     ax.set_xlabel("Cluster ID")
#     ax.set_ylabel("Percentage" if style != "count" else "Count")
#     ax.set_title(
#         "AMI = {0:.4f}".format(
#             adjusted_mutual_info_score(
#                 data.obs.loc[selected, cluster],
#                 data.obs.loc[selected, attr],
#                 average_method="arithmetic",
#             )
#         )
#     )
#     ax.legend(loc="center left", bbox_to_anchor=(1.05, 0.5))

#     return fig








# ### Sample usage:
# ###     cg = plot_heatmap(data, 'louvain_labels', ['CD8A', 'CD4', 'CD3G', 'MS4A1', 'NCAM1', 'CD14', 'ITGAX', 'IL3RA', 'CD38', 'CD34', 'PPBP'], use_raw = True, title="markers")
# ###     cg.savefig("heatmap.png", bbox_inches='tight', dpi=600)
# def plot_heatmap(
#     data, cluster, genes, use_raw=False, showzscore=False, title="", **kwargs
# ):
#     sns.set(font_scale=0.35)

#     adata = data.raw if use_raw else data
#     df = pd.DataFrame(adata[:, genes].X.toarray(), index=data.obs.index, columns=genes)
#     if showzscore:
#         df = df.apply(zscore, axis=0)

#     cluster_ids = as_category(data.obs[cluster])
#     idx = cluster_ids.argsort()
#     df = df.iloc[idx, :]  # organize df by category order
#     row_colors = np.zeros(df.shape[0], dtype=object)
#     palettes = get_palettes(cluster_ids.categories.size)

#     cluster_ids = cluster_ids[idx]
#     for k, cat in enumerate(cluster_ids.categories):
#         row_colors[np.isin(cluster_ids, cat)] = palettes[k]

#     cg = sns.clustermap(
#         data=df,
#         row_colors=row_colors,
#         row_cluster=False,
#         col_cluster=True,
#         linewidths=0,
#         yticklabels=[],
#         xticklabels=genes
#     )
#     cg.ax_heatmap.set_ylabel("")
#     # move the colorbar
#     cg.ax_row_dendrogram.set_visible(False)
#     dendro_box = cg.ax_row_dendrogram.get_position()
#     dendro_box.x0 = (dendro_box.x0 + 2 * dendro_box.x1) / 3
#     dendro_box.x1 = dendro_box.x0 + 0.02
#     cg.cax.set_position(dendro_box)
#     cg.cax.yaxis.set_ticks_position("left")
#     cg.cax.tick_params(labelsize=10)
#     # draw a legend for the cluster groups
#     cg.ax_col_dendrogram.clear()
#     for k, cat in enumerate(cluster_ids.categories):
#         cg.ax_col_dendrogram.bar(0, 0, color=palettes[k], label=cat, linewidth=0)
#     cg.ax_col_dendrogram.legend(loc="center", ncol=15, fontsize=10)
#     cg.ax_col_dendrogram.grid(False)
#     cg.ax_col_dendrogram.set_xticks([])
#     cg.ax_col_dendrogram.set_yticks([])

#     return cg


# ### Sample usage:
# ###     cg = plot_violin_genes(data, 'louvain_labels', ['CD8A', 'CD4', 'CD3G', 'MS4A1', 'NCAM1', 'CD14', 'ITGAX', 'IL3RA', 'CD38', 'CD34', 'PPBP'], use_raw = True, title="markers")
# ###     cg.savefig("heatmap.png", bbox_inches='tight', dpi=600)
# def plot_violin_genes(data, cluster, genes, subplot_size, ylab):
#     nrows, ncols = get_nrows_and_ncols(len(genes), None, None)
#     fig, axes = get_subplot_layouts(
#         nrows=nrows, ncols=ncols, subplot_size=subplot_size, hspace=0.3, wspace=0.1, squeeze=False
#     )
#     expr_mat = data[:, genes].X.toarray()
#     df = pd.DataFrame(data=expr_mat, columns=genes)
#     df.insert(0, "label", data.obs[cluster].values)
#     for i in range(nrows):
#         for j in range(ncols):
#             ax = axes[i, j]
#             idx = i * ncols + j
#             if idx < len(genes):
#                 sns.violinplot(
#                     x="label", y=genes[idx], data=df, inner=None, linewidth=0, ax=ax, cut=0
#                 )
#                 sns.stripplot(x="label", y=genes[idx], data=df, ax=ax, size=2, color="k")
#                 ax.set_xlabel("")
#                 ax.set_ylabel("")
#                 ax.set_title(genes[idx])
#             else:
#                 ax.set_frame_on(False)
#     plt.figtext(0.02, 0.5, ylab, rotation="vertical", fontsize="xx-large")
#     return fig
>>>>>>> 64aba78e
<|MERGE_RESOLUTION|>--- conflicted
+++ resolved
@@ -320,7 +320,6 @@
     return fig if not show else None
 
 
-<<<<<<< HEAD
 def compo_plot(
     data: Union[MultimodalData, UnimodalData, anndata.AnnData],
     xattr: str,
@@ -538,215 +537,3 @@
 ):
     # Learn from scplot
 
-=======
-# def plot_composition(
-#     data,
-#     cluster,
-#     attr,
-#     style="frequency",
-#     stacked=True,
-#     logy=False,
-#     subplot_size=(6, 4),
-#     left=0.15,
-#     bottom=None,
-#     wspace=0.3,
-#     hspace=None,
-#     restrictions=[],
-#     **others,
-# ):
-#     """Generate a composition plot, which shows the percentage of cells from each condition for every cluster.
-
-#     This function is used to generate composition plots, which are bar plots showing the cell compositions (from different conditions) for each cluster. This type of plots is useful to fast assess library quality and batch effects.
-
-#     Parameters
-#     ----------
-
-#     data : `AnnData` or `UnimodalData` or `MultimodalData` object
-#         Single cell expression data as an anndata object.
-#     cluster : `str`
-#         A string represents cluster labels, e.g. louvain_labels.
-#     attr: `str`
-#         A sample attribute representing the condition, e.g. Donor.
-#     style: `str`, optional (default: `frequency`)
-#         Composition plot style. Can be either `frequency`, `count`, or 'normalized'. Within each cluster, the `frequency` style show the ratio of cells from each condition over all cells in the cluster, the `count` style just shows the number of cells from each condition, the `normalized` style shows the percentage of cells from the condition in this cluster over the total number of cells from the condition for each condition.
-#     stacked: `bool`, optional (default: `True`)
-#         If stack the bars from each condition.
-#     logy: `bool`, optional (default: `False`)
-#         If show the y-axis in log10 scale
-#     subplot_size: `tuple`, optional (default: `(6, 4)`)
-#         The plot size (width, height) in inches.
-#     left: `float`, optional (default: `0.15`)
-#         This parameter sets the figure's left margin as a fraction of subplot's width (left * subplot_size[0]).
-#     bottom: `float`, optional (default: `0.15`)
-#         This parameter sets the figure's bottom margin as a fraction of subplot's height (bottom * subplot_size[1]),
-#     wspace: `float`, optional (default: `0.2`)
-#         This parameter sets the width between subplots and also the figure's right margin as a fraction of subplot's width (wspace * subplot_size[0]).
-#     hspace: `float`, optional (defualt: `0.15`)
-#         This parameter sets the height between subplots and also the figure's top margin as a fraction of subplot's height (hspace * subplot_size[1]).
-#     restrictions: `list[str]`, optional (default: `[]`)
-#         This parameter is used to select a subset of data to plot.
-
-#     Returns
-#     -------
-
-#     `Figure` object
-#         A `matplotlib.figure.Figure` object containing the composition plot.
-
-#     Examples
-#     --------
-#     >>> fig = plotting.plot_composition(data, 'louvain_labels', 'Donor', style = 'normalized', stacked = False)
-#     """
-
-#     kwargs = set_up_kwargs(subplot_size, left, bottom, wspace, hspace)
-#     fig, ax = get_subplot_layouts(**kwargs)
-
-#     restr_obj = RestrictionParser(restrictions)
-#     selected = restr_obj.get_satisfied(data)
-
-#     df = pd.crosstab(data.obs.loc[selected, cluster], data.obs.loc[selected, attr])
-#     df = df.reindex(
-#         index=natsorted(df.index.values), columns=natsorted(df.columns.values)
-#     )
-#     # df = df.reindex(index = natsorted(df.index.values), columns = ['singlet', 'doublet', 'unknown'])
-
-#     if style == "frequency":
-#         df = df.div(df.sum(axis=1), axis=0) * 100.0
-#     elif style == "normalized":
-#         df = df.div(df.sum(axis=0), axis=1) * 100.0
-
-#     palettes = get_palettes(df.shape[1])
-
-#     rot = None
-#     if len(max(df.index.astype(str), key=len)) < 5:
-#         rot = 0
-
-#     if logy and not stacked:
-#         df_sum = df.sum(axis=1)
-#         df_new = df.cumsum(axis=1)
-#         df_new = 10 ** df_new.div(df_sum, axis=0).mul(np.log10(df_sum), axis=0)
-#         df = df_new.diff(axis=1).fillna(value=df_new.iloc[:, 0:1], axis=1)
-#         df.plot(
-#             kind="bar",
-#             stacked=False,
-#             legend=False,
-#             logy=True,
-#             ylim=(1.01, df_sum.max() * 1.7),
-#             color=palettes,
-#             rot=rot,
-#             ax=ax,
-#         )
-#     else:
-#         df.plot(
-#             kind="bar",
-#             stacked=stacked,
-#             legend=False,
-#             logy=logy,
-#             color=palettes,
-#             rot=rot,
-#             ax=ax,
-#         )
-
-#     ax.grid(False)
-#     ax.set_xlabel("Cluster ID")
-#     ax.set_ylabel("Percentage" if style != "count" else "Count")
-#     ax.set_title(
-#         "AMI = {0:.4f}".format(
-#             adjusted_mutual_info_score(
-#                 data.obs.loc[selected, cluster],
-#                 data.obs.loc[selected, attr],
-#                 average_method="arithmetic",
-#             )
-#         )
-#     )
-#     ax.legend(loc="center left", bbox_to_anchor=(1.05, 0.5))
-
-#     return fig
-
-
-
-
-
-
-
-
-# ### Sample usage:
-# ###     cg = plot_heatmap(data, 'louvain_labels', ['CD8A', 'CD4', 'CD3G', 'MS4A1', 'NCAM1', 'CD14', 'ITGAX', 'IL3RA', 'CD38', 'CD34', 'PPBP'], use_raw = True, title="markers")
-# ###     cg.savefig("heatmap.png", bbox_inches='tight', dpi=600)
-# def plot_heatmap(
-#     data, cluster, genes, use_raw=False, showzscore=False, title="", **kwargs
-# ):
-#     sns.set(font_scale=0.35)
-
-#     adata = data.raw if use_raw else data
-#     df = pd.DataFrame(adata[:, genes].X.toarray(), index=data.obs.index, columns=genes)
-#     if showzscore:
-#         df = df.apply(zscore, axis=0)
-
-#     cluster_ids = as_category(data.obs[cluster])
-#     idx = cluster_ids.argsort()
-#     df = df.iloc[idx, :]  # organize df by category order
-#     row_colors = np.zeros(df.shape[0], dtype=object)
-#     palettes = get_palettes(cluster_ids.categories.size)
-
-#     cluster_ids = cluster_ids[idx]
-#     for k, cat in enumerate(cluster_ids.categories):
-#         row_colors[np.isin(cluster_ids, cat)] = palettes[k]
-
-#     cg = sns.clustermap(
-#         data=df,
-#         row_colors=row_colors,
-#         row_cluster=False,
-#         col_cluster=True,
-#         linewidths=0,
-#         yticklabels=[],
-#         xticklabels=genes
-#     )
-#     cg.ax_heatmap.set_ylabel("")
-#     # move the colorbar
-#     cg.ax_row_dendrogram.set_visible(False)
-#     dendro_box = cg.ax_row_dendrogram.get_position()
-#     dendro_box.x0 = (dendro_box.x0 + 2 * dendro_box.x1) / 3
-#     dendro_box.x1 = dendro_box.x0 + 0.02
-#     cg.cax.set_position(dendro_box)
-#     cg.cax.yaxis.set_ticks_position("left")
-#     cg.cax.tick_params(labelsize=10)
-#     # draw a legend for the cluster groups
-#     cg.ax_col_dendrogram.clear()
-#     for k, cat in enumerate(cluster_ids.categories):
-#         cg.ax_col_dendrogram.bar(0, 0, color=palettes[k], label=cat, linewidth=0)
-#     cg.ax_col_dendrogram.legend(loc="center", ncol=15, fontsize=10)
-#     cg.ax_col_dendrogram.grid(False)
-#     cg.ax_col_dendrogram.set_xticks([])
-#     cg.ax_col_dendrogram.set_yticks([])
-
-#     return cg
-
-
-# ### Sample usage:
-# ###     cg = plot_violin_genes(data, 'louvain_labels', ['CD8A', 'CD4', 'CD3G', 'MS4A1', 'NCAM1', 'CD14', 'ITGAX', 'IL3RA', 'CD38', 'CD34', 'PPBP'], use_raw = True, title="markers")
-# ###     cg.savefig("heatmap.png", bbox_inches='tight', dpi=600)
-# def plot_violin_genes(data, cluster, genes, subplot_size, ylab):
-#     nrows, ncols = get_nrows_and_ncols(len(genes), None, None)
-#     fig, axes = get_subplot_layouts(
-#         nrows=nrows, ncols=ncols, subplot_size=subplot_size, hspace=0.3, wspace=0.1, squeeze=False
-#     )
-#     expr_mat = data[:, genes].X.toarray()
-#     df = pd.DataFrame(data=expr_mat, columns=genes)
-#     df.insert(0, "label", data.obs[cluster].values)
-#     for i in range(nrows):
-#         for j in range(ncols):
-#             ax = axes[i, j]
-#             idx = i * ncols + j
-#             if idx < len(genes):
-#                 sns.violinplot(
-#                     x="label", y=genes[idx], data=df, inner=None, linewidth=0, ax=ax, cut=0
-#                 )
-#                 sns.stripplot(x="label", y=genes[idx], data=df, ax=ax, size=2, color="k")
-#                 ax.set_xlabel("")
-#                 ax.set_ylabel("")
-#                 ax.set_title(genes[idx])
-#             else:
-#                 ax.set_frame_on(False)
-#     plt.figtext(0.02, 0.5, ylab, rotation="vertical", fontsize="xx-large")
-#     return fig
->>>>>>> 64aba78e
